--- conflicted
+++ resolved
@@ -68,10 +68,7 @@
     hooks:
       - id: pycln
         args: [--all]
-<<<<<<< HEAD
-=======
 #
->>>>>>> 63e7db1d
 #  - repo: https://github.com/PyCQA/docformatter
 #    rev: v1.7.5
 #    hooks:
