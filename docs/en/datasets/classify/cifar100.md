--- conflicted
+++ resolved
@@ -1,135 +1,3 @@
-<<<<<<< HEAD
----
-comments: true
-description: Explore the CIFAR-100 dataset, consisting of 60,000 32x32 color images across 100 classes. Ideal for machine learning and computer vision tasks.
-keywords: CIFAR-100, dataset, machine learning, computer vision, image classification, deep learning, YOLO, training, testing, Alex Krizhevsky
----
-
-# CIFAR-100 Dataset
-
-The [CIFAR-100](https://www.cs.toronto.edu/~kriz/cifar.html) (Canadian Institute For Advanced Research) dataset is a significant extension of the CIFAR-10 dataset, composed of 60,000 32x32 color images in 100 different classes. It was developed by researchers at the CIFAR institute, offering a more challenging dataset for more complex machine learning and computer vision tasks.
-
-## Key Features
-
-- The CIFAR-100 dataset consists of 60,000 images, divided into 100 classes.
-- Each class contains 600 images, split into 500 for training and 100 for testing.
-- The images are colored and of size 32x32 pixels.
-- The 100 different classes are grouped into 20 coarse categories for higher level classification.
-- CIFAR-100 is commonly used for training and testing in the field of machine learning and computer vision.
-
-## Dataset Structure
-
-The CIFAR-100 dataset is split into two subsets:
-
-1. **Training Set**: This subset contains 50,000 images used for training machine learning models.
-2. **Testing Set**: This subset consists of 10,000 images used for testing and benchmarking the trained models.
-
-## Applications
-
-The CIFAR-100 dataset is extensively used for training and evaluating deep learning models in image classification tasks, such as Convolutional Neural Networks (CNNs), Support Vector Machines (SVMs), and various other machine learning algorithms. The diversity of the dataset in terms of classes and the presence of color images make it a more challenging and comprehensive dataset for research and development in the field of machine learning and computer vision.
-
-## Usage
-
-To train a YOLO model on the CIFAR-100 dataset for 100 epochs with an image size of 32x32, you can use the following code snippets. For a comprehensive list of available arguments, refer to the model [Training](../../modes/train.md) page.
-
-!!! Example "Train Example"
-
-    === "Python"
-
-        ```python
-        from ultralytics import YOLO
-
-        # Load a model
-        model = YOLO("yolov8n-cls.pt")  # load a pretrained model (recommended for training)
-
-        # Train the model
-        results = model.train(data="cifar100", epochs=100, imgsz=32)
-        ```
-
-    === "CLI"
-
-        ```bash
-        # Start training from a pretrained *.pt model
-        yolo detect train data=cifar100 model=yolov8n-cls.pt epochs=100 imgsz=32
-        ```
-
-## Sample Images and Annotations
-
-The CIFAR-100 dataset contains color images of various objects, providing a well-structured dataset for image classification tasks. Here are some examples of images from the dataset:
-
-![Dataset sample image](https://user-images.githubusercontent.com/26833433/239363319-62ebf02f-7469-4178-b066-ccac3cd334db.jpg)
-
-The example showcases the variety and complexity of the objects in the CIFAR-100 dataset, highlighting the importance of a diverse dataset for training robust image classification models.
-
-## Citations and Acknowledgments
-
-If you use the CIFAR-100 dataset in your research or development work, please cite the following paper:
-
-!!! Quote ""
-
-    === "BibTeX"
-
-        ```bibtex
-        @TECHREPORT{Krizhevsky09learningmultiple,
-                    author={Alex Krizhevsky},
-                    title={Learning multiple layers of features from tiny images},
-                    institution={},
-                    year={2009}
-        }
-        ```
-
-We would like to acknowledge Alex Krizhevsky for creating and maintaining the CIFAR-100 dataset as a valuable resource for the machine learning and computer vision research community. For more information about the CIFAR-100 dataset and its creator, visit the [CIFAR-100 dataset website](https://www.cs.toronto.edu/~kriz/cifar.html).
-
-## FAQ
-
-### What is the CIFAR-100 dataset and why is it significant?
-
-The [CIFAR-100 dataset](https://www.cs.toronto.edu/~kriz/cifar.html) is a large collection of 60,000 32x32 color images classified into 100 classes. Developed by the Canadian Institute For Advanced Research (CIFAR), it provides a challenging dataset ideal for complex machine learning and computer vision tasks. Its significance lies in the diversity of classes and the small size of the images, making it a valuable resource for training and testing deep learning models, like Convolutional Neural Networks (CNNs), using frameworks such as Ultralytics YOLO.
-
-### How do I train a YOLO model on the CIFAR-100 dataset?
-
-You can train a YOLO model on the CIFAR-100 dataset using either Python or CLI commands. Here's how:
-
-!!! Example "Train Example"
-
-    === "Python"
-    
-        ```python
-        from ultralytics import YOLO
-
-        # Load a model
-        model = YOLO("yolov8n-cls.pt")  # load a pretrained model (recommended for training)
-
-        # Train the model
-        results = model.train(data="cifar100", epochs=100, imgsz=32)
-        ```
-
-    === "CLI"
-        
-        ```bash
-        # Start training from a pretrained *.pt model
-        yolo detect train data=cifar100 model=yolov8n-cls.pt epochs=100 imgsz=32
-        ```
-
-For a comprehensive list of available arguments, please refer to the model [Training](../../modes/train.md) page.
-
-### What are the primary applications of the CIFAR-100 dataset?
-
-The CIFAR-100 dataset is extensively used in training and evaluating deep learning models for image classification. Its diverse set of 100 classes, grouped into 20 coarse categories, provides a challenging environment for testing algorithms such as Convolutional Neural Networks (CNNs), Support Vector Machines (SVMs), and various other machine learning approaches. This dataset is a key resource in research and development within machine learning and computer vision fields.
-
-### How is the CIFAR-100 dataset structured?
-
-The CIFAR-100 dataset is split into two main subsets:
-
-1. **Training Set**: Contains 50,000 images used for training machine learning models.
-2. **Testing Set**: Consists of 10,000 images used for testing and benchmarking the trained models.
-
-Each of the 100 classes contains 600 images, with 500 images for training and 100 for testing, making it uniquely suited for rigorous academic and industrial research.
-
-### Where can I find sample images and annotations from the CIFAR-100 dataset?
-
-The CIFAR-100 dataset includes a variety of color images of various objects, making it a structured dataset for image classification tasks. You can refer to the documentation page to see [sample images and annotations](#sample-images-and-annotations). These examples highlight the dataset's diversity and complexity, important for training robust image classification models.
-=======
 ---
 comments: true
 description: Explore the CIFAR-100 dataset, consisting of 60,000 32x32 color images across 100 classes. Ideal for machine learning and computer vision tasks.
@@ -259,5 +127,4 @@
 
 ### Where can I find sample images and annotations from the CIFAR-100 dataset?
 
-The CIFAR-100 dataset includes a variety of color images of various objects, making it a structured dataset for image classification tasks. You can refer to the documentation page to see [sample images and annotations](#sample-images-and-annotations). These examples highlight the dataset's diversity and complexity, important for training robust image classification models.
->>>>>>> 9f22f451
+The CIFAR-100 dataset includes a variety of color images of various objects, making it a structured dataset for image classification tasks. You can refer to the documentation page to see [sample images and annotations](#sample-images-and-annotations). These examples highlight the dataset's diversity and complexity, important for training robust image classification models.