<<<<<<< HEAD
---
comments: true
description: Explore the extensive ImageNet dataset and discover its role in advancing deep learning in computer vision. Access pretrained models and training examples.
keywords: ImageNet, deep learning, visual recognition, computer vision, pretrained models, YOLO, dataset, object detection, image classification
---

# ImageNet Dataset

[ImageNet](https://www.image-net.org/) is a large-scale database of annotated images designed for use in visual object recognition research. It contains over 14 million images, with each image annotated using WordNet synsets, making it one of the most extensive resources available for training deep learning models in computer vision tasks.

## ImageNet Pretrained Models

| Model                                                                                        | size<br><sup>(pixels) | acc<br><sup>top1 | acc<br><sup>top5 | Speed<br><sup>CPU ONNX<br>(ms) | Speed<br><sup>A100 TensorRT<br>(ms) | params<br><sup>(M) | FLOPs<br><sup>(B) at 640 |
|----------------------------------------------------------------------------------------------|-----------------------|------------------|------------------|--------------------------------|-------------------------------------|--------------------|--------------------------|
| [YOLOv8n-cls](https://github.com/ultralytics/assets/releases/download/v8.2.0/yolov8n-cls.pt) | 224                   | 69.0             | 88.3             | 12.9                           | 0.31                                | 2.7                | 4.3                      |
| [YOLOv8s-cls](https://github.com/ultralytics/assets/releases/download/v8.2.0/yolov8s-cls.pt) | 224                   | 73.8             | 91.7             | 23.4                           | 0.35                                | 6.4                | 13.5                     |
| [YOLOv8m-cls](https://github.com/ultralytics/assets/releases/download/v8.2.0/yolov8m-cls.pt) | 224                   | 76.8             | 93.5             | 85.4                           | 0.62                                | 17.0               | 42.7                     |
| [YOLOv8l-cls](https://github.com/ultralytics/assets/releases/download/v8.2.0/yolov8l-cls.pt) | 224                   | 76.8             | 93.5             | 163.0                          | 0.87                                | 37.5               | 99.7                     |
| [YOLOv8x-cls](https://github.com/ultralytics/assets/releases/download/v8.2.0/yolov8x-cls.pt) | 224                   | 79.0             | 94.6             | 232.0                          | 1.01                                | 57.4               | 154.8                    |

## Key Features

- ImageNet contains over 14 million high-resolution images spanning thousands of object categories.
- The dataset is organized according to the WordNet hierarchy, with each synset representing a category.
- ImageNet is widely used for training and benchmarking in the field of computer vision, particularly for image classification and object detection tasks.
- The annual ImageNet Large Scale Visual Recognition Challenge (ILSVRC) has been instrumental in advancing computer vision research.

## Dataset Structure

The ImageNet dataset is organized using the WordNet hierarchy. Each node in the hierarchy represents a category, and each category is described by a synset (a collection of synonymous terms). The images in ImageNet are annotated with one or more synsets, providing a rich resource for training models to recognize various objects and their relationships.

## ImageNet Large Scale Visual Recognition Challenge (ILSVRC)

The annual [ImageNet Large Scale Visual Recognition Challenge (ILSVRC)](https://image-net.org/challenges/LSVRC/) has been an important event in the field of computer vision. It has provided a platform for researchers and developers to evaluate their algorithms and models on a large-scale dataset with standardized evaluation metrics. The ILSVRC has led to significant advancements in the development of deep learning models for image classification, object detection, and other computer vision tasks.

## Applications

The ImageNet dataset is widely used for training and evaluating deep learning models in various computer vision tasks, such as image classification, object detection, and object localization. Some popular deep learning architectures, such as AlexNet, VGG, and ResNet, were developed and benchmarked using the ImageNet dataset.

## Usage

To train a deep learning model on the ImageNet dataset for 100 epochs with an image size of 224x224, you can use the following code snippets. For a comprehensive list of available arguments, refer to the model [Training](../../modes/train.md) page.

!!! Example "Train Example"

    === "Python"

        ```python
        from ultralytics import YOLO

        # Load a model
        model = YOLO("yolov8n-cls.pt")  # load a pretrained model (recommended for training)

        # Train the model
        results = model.train(data="imagenet", epochs=100, imgsz=224)
        ```

    === "CLI"

        ```bash
        # Start training from a pretrained *.pt model
        yolo train data=imagenet model=yolov8n-cls.pt epochs=100 imgsz=224
        ```

## Sample Images and Annotations

The ImageNet dataset contains high-resolution images spanning thousands of object categories, providing a diverse and extensive dataset for training and evaluating computer vision models. Here are some examples of images from the dataset:

![Dataset sample images](https://user-images.githubusercontent.com/26833433/239280348-3d8f30c7-6f05-4dda-9cfe-d62ad9faecc9.png)

The example showcases the variety and complexity of the images in the ImageNet dataset, highlighting the importance of a diverse dataset for training robust computer vision models.

## Citations and Acknowledgments

If you use the ImageNet dataset in your research or development work, please cite the following paper:

!!! Quote ""

    === "BibTeX"

        ```bibtex
        @article{ILSVRC15,
                 author = {Olga Russakovsky and Jia Deng and Hao Su and Jonathan Krause and Sanjeev Satheesh and Sean Ma and Zhiheng Huang and Andrej Karpathy and Aditya Khosla and Michael Bernstein and Alexander C. Berg and Li Fei-Fei},
                 title={ImageNet Large Scale Visual Recognition Challenge},
                 year={2015},
                 journal={International Journal of Computer Vision (IJCV)},
                 volume={115},
                 number={3},
                 pages={211-252}
        }
        ```

We would like to acknowledge the ImageNet team, led by Olga Russakovsky, Jia Deng, and Li Fei-Fei, for creating and maintaining the ImageNet dataset as a valuable resource for the machine learning and computer vision research community. For more information about the ImageNet dataset and its creators, visit the [ImageNet website](https://www.image-net.org/).

## FAQ

### What is the ImageNet dataset and how is it used in computer vision?

The [ImageNet dataset](https://www.image-net.org/) is a large-scale database consisting of over 14 million high-resolution images categorized using WordNet synsets. It is extensively used in visual object recognition research, including image classification and object detection. The dataset's annotations and sheer volume provide a rich resource for training deep learning models. Notably, models like AlexNet, VGG, and ResNet have been trained and benchmarked using ImageNet, showcasing its role in advancing computer vision.

### How can I use a pretrained YOLO model for image classification on the ImageNet dataset?

To use a pretrained Ultralytics YOLO model for image classification on the ImageNet dataset, follow these steps:

!!! Example "Train Example"

    === "Python"
    
        ```python
        from ultralytics import YOLO

        # Load a model
        model = YOLO("yolov8n-cls.pt")  # load a pretrained model (recommended for training)

        # Train the model
        results = model.train(data="imagenet", epochs=100, imgsz=224)
        ```

    === "CLI"
    
        ```bash
        # Start training from a pretrained *.pt model
        yolo train data=imagenet model=yolov8n-cls.pt epochs=100 imgsz=224
        ```

For more in-depth training instruction, refer to our [Training page](../../modes/train.md).

### Why should I use the Ultralytics YOLOv8 pretrained models for my ImageNet dataset projects?

Ultralytics YOLOv8 pretrained models offer state-of-the-art performance in terms of speed and accuracy for various computer vision tasks. For example, the YOLOv8n-cls model, with a top-1 accuracy of 69.0% and a top-5 accuracy of 88.3%, is optimized for real-time applications. Pretrained models reduce the computational resources required for training from scratch and accelerate development cycles. Learn more about the performance metrics of YOLOv8 models in the [ImageNet Pretrained Models section](#imagenet-pretrained-models).

### How is the ImageNet dataset structured, and why is it important?

The ImageNet dataset is organized using the WordNet hierarchy, where each node in the hierarchy represents a category described by a synset (a collection of synonymous terms). This structure allows for detailed annotations, making it ideal for training models to recognize a wide variety of objects. The diversity and annotation richness of ImageNet make it a valuable dataset for developing robust and generalizable deep learning models. More about this organization can be found in the [Dataset Structure](#dataset-structure) section.

### What role does the ImageNet Large Scale Visual Recognition Challenge (ILSVRC) play in computer vision?

The annual [ImageNet Large Scale Visual Recognition Challenge (ILSVRC)](https://image-net.org/challenges/LSVRC/) has been pivotal in driving advancements in computer vision by providing a competitive platform for evaluating algorithms on a large-scale, standardized dataset. It offers standardized evaluation metrics, fostering innovation and development in areas such as image classification, object detection, and image segmentation. The challenge has continuously pushed the boundaries of what is possible with deep learning and computer vision technologies.
=======
---
comments: true
description: Explore the extensive ImageNet dataset and discover its role in advancing deep learning in computer vision. Access pretrained models and training examples.
keywords: ImageNet, deep learning, visual recognition, computer vision, pretrained models, YOLO, dataset, object detection, image classification
---

# ImageNet Dataset

[ImageNet](https://www.image-net.org/) is a large-scale database of annotated images designed for use in visual object recognition research. It contains over 14 million images, with each image annotated using WordNet synsets, making it one of the most extensive resources available for training deep learning models in computer vision tasks.

## ImageNet Pretrained Models

| Model                                                                                        | size<br><sup>(pixels) | acc<br><sup>top1 | acc<br><sup>top5 | Speed<br><sup>CPU ONNX<br>(ms) | Speed<br><sup>A100 TensorRT<br>(ms) | params<br><sup>(M) | FLOPs<br><sup>(B) at 640 |
|----------------------------------------------------------------------------------------------|-----------------------|------------------|------------------|--------------------------------|-------------------------------------|--------------------|--------------------------|
| [YOLOv8n-cls](https://github.com/ultralytics/assets/releases/download/v8.2.0/yolov8n-cls.pt) | 224                   | 69.0             | 88.3             | 12.9                           | 0.31                                | 2.7                | 4.3                      |
| [YOLOv8s-cls](https://github.com/ultralytics/assets/releases/download/v8.2.0/yolov8s-cls.pt) | 224                   | 73.8             | 91.7             | 23.4                           | 0.35                                | 6.4                | 13.5                     |
| [YOLOv8m-cls](https://github.com/ultralytics/assets/releases/download/v8.2.0/yolov8m-cls.pt) | 224                   | 76.8             | 93.5             | 85.4                           | 0.62                                | 17.0               | 42.7                     |
| [YOLOv8l-cls](https://github.com/ultralytics/assets/releases/download/v8.2.0/yolov8l-cls.pt) | 224                   | 76.8             | 93.5             | 163.0                          | 0.87                                | 37.5               | 99.7                     |
| [YOLOv8x-cls](https://github.com/ultralytics/assets/releases/download/v8.2.0/yolov8x-cls.pt) | 224                   | 79.0             | 94.6             | 232.0                          | 1.01                                | 57.4               | 154.8                    |

## Key Features

- ImageNet contains over 14 million high-resolution images spanning thousands of object categories.
- The dataset is organized according to the WordNet hierarchy, with each synset representing a category.
- ImageNet is widely used for training and benchmarking in the field of computer vision, particularly for image classification and object detection tasks.
- The annual ImageNet Large Scale Visual Recognition Challenge (ILSVRC) has been instrumental in advancing computer vision research.

## Dataset Structure

The ImageNet dataset is organized using the WordNet hierarchy. Each node in the hierarchy represents a category, and each category is described by a synset (a collection of synonymous terms). The images in ImageNet are annotated with one or more synsets, providing a rich resource for training models to recognize various objects and their relationships.

## ImageNet Large Scale Visual Recognition Challenge (ILSVRC)

The annual [ImageNet Large Scale Visual Recognition Challenge (ILSVRC)](https://image-net.org/challenges/LSVRC/) has been an important event in the field of computer vision. It has provided a platform for researchers and developers to evaluate their algorithms and models on a large-scale dataset with standardized evaluation metrics. The ILSVRC has led to significant advancements in the development of deep learning models for image classification, object detection, and other computer vision tasks.

## Applications

The ImageNet dataset is widely used for training and evaluating deep learning models in various computer vision tasks, such as image classification, object detection, and object localization. Some popular deep learning architectures, such as AlexNet, VGG, and ResNet, were developed and benchmarked using the ImageNet dataset.

## Usage

To train a deep learning model on the ImageNet dataset for 100 epochs with an image size of 224x224, you can use the following code snippets. For a comprehensive list of available arguments, refer to the model [Training](../../modes/train.md) page.

!!! Example "Train Example"

    === "Python"

        ```python
        from ultralytics import YOLO

        # Load a model
        model = YOLO("yolov8n-cls.pt")  # load a pretrained model (recommended for training)

        # Train the model
        results = model.train(data="imagenet", epochs=100, imgsz=224)
        ```

    === "CLI"

        ```bash
        # Start training from a pretrained *.pt model
        yolo classify train data=imagenet model=yolov8n-cls.pt epochs=100 imgsz=224
        ```

## Sample Images and Annotations

The ImageNet dataset contains high-resolution images spanning thousands of object categories, providing a diverse and extensive dataset for training and evaluating computer vision models. Here are some examples of images from the dataset:

![Dataset sample images](https://user-images.githubusercontent.com/26833433/239280348-3d8f30c7-6f05-4dda-9cfe-d62ad9faecc9.png)

The example showcases the variety and complexity of the images in the ImageNet dataset, highlighting the importance of a diverse dataset for training robust computer vision models.

## Citations and Acknowledgments

If you use the ImageNet dataset in your research or development work, please cite the following paper:

!!! Quote ""

    === "BibTeX"

        ```bibtex
        @article{ILSVRC15,
                 author = {Olga Russakovsky and Jia Deng and Hao Su and Jonathan Krause and Sanjeev Satheesh and Sean Ma and Zhiheng Huang and Andrej Karpathy and Aditya Khosla and Michael Bernstein and Alexander C. Berg and Li Fei-Fei},
                 title={ImageNet Large Scale Visual Recognition Challenge},
                 year={2015},
                 journal={International Journal of Computer Vision (IJCV)},
                 volume={115},
                 number={3},
                 pages={211-252}
        }
        ```

We would like to acknowledge the ImageNet team, led by Olga Russakovsky, Jia Deng, and Li Fei-Fei, for creating and maintaining the ImageNet dataset as a valuable resource for the machine learning and computer vision research community. For more information about the ImageNet dataset and its creators, visit the [ImageNet website](https://www.image-net.org/).

## FAQ

### What is the ImageNet dataset and how is it used in computer vision?

The [ImageNet dataset](https://www.image-net.org/) is a large-scale database consisting of over 14 million high-resolution images categorized using WordNet synsets. It is extensively used in visual object recognition research, including image classification and object detection. The dataset's annotations and sheer volume provide a rich resource for training deep learning models. Notably, models like AlexNet, VGG, and ResNet have been trained and benchmarked using ImageNet, showcasing its role in advancing computer vision.

### How can I use a pretrained YOLO model for image classification on the ImageNet dataset?

To use a pretrained Ultralytics YOLO model for image classification on the ImageNet dataset, follow these steps:

!!! Example "Train Example"

    === "Python"
    
        ```python
        from ultralytics import YOLO

        # Load a model
        model = YOLO("yolov8n-cls.pt")  # load a pretrained model (recommended for training)

        # Train the model
        results = model.train(data="imagenet", epochs=100, imgsz=224)
        ```

    === "CLI"
    
        ```bash
        # Start training from a pretrained *.pt model
        yolo classify train data=imagenet model=yolov8n-cls.pt epochs=100 imgsz=224
        ```

For more in-depth training instruction, refer to our [Training page](../../modes/train.md).

### Why should I use the Ultralytics YOLOv8 pretrained models for my ImageNet dataset projects?

Ultralytics YOLOv8 pretrained models offer state-of-the-art performance in terms of speed and accuracy for various computer vision tasks. For example, the YOLOv8n-cls model, with a top-1 accuracy of 69.0% and a top-5 accuracy of 88.3%, is optimized for real-time applications. Pretrained models reduce the computational resources required for training from scratch and accelerate development cycles. Learn more about the performance metrics of YOLOv8 models in the [ImageNet Pretrained Models section](#imagenet-pretrained-models).

### How is the ImageNet dataset structured, and why is it important?

The ImageNet dataset is organized using the WordNet hierarchy, where each node in the hierarchy represents a category described by a synset (a collection of synonymous terms). This structure allows for detailed annotations, making it ideal for training models to recognize a wide variety of objects. The diversity and annotation richness of ImageNet make it a valuable dataset for developing robust and generalizable deep learning models. More about this organization can be found in the [Dataset Structure](#dataset-structure) section.

### What role does the ImageNet Large Scale Visual Recognition Challenge (ILSVRC) play in computer vision?

The annual [ImageNet Large Scale Visual Recognition Challenge (ILSVRC)](https://image-net.org/challenges/LSVRC/) has been pivotal in driving advancements in computer vision by providing a competitive platform for evaluating algorithms on a large-scale, standardized dataset. It offers standardized evaluation metrics, fostering innovation and development in areas such as image classification, object detection, and image segmentation. The challenge has continuously pushed the boundaries of what is possible with deep learning and computer vision technologies.
>>>>>>> 9f22f451
<|MERGE_RESOLUTION|>--- conflicted
+++ resolved
@@ -1,143 +1,3 @@
-<<<<<<< HEAD
----
-comments: true
-description: Explore the extensive ImageNet dataset and discover its role in advancing deep learning in computer vision. Access pretrained models and training examples.
-keywords: ImageNet, deep learning, visual recognition, computer vision, pretrained models, YOLO, dataset, object detection, image classification
----
-
-# ImageNet Dataset
-
-[ImageNet](https://www.image-net.org/) is a large-scale database of annotated images designed for use in visual object recognition research. It contains over 14 million images, with each image annotated using WordNet synsets, making it one of the most extensive resources available for training deep learning models in computer vision tasks.
-
-## ImageNet Pretrained Models
-
-| Model                                                                                        | size<br><sup>(pixels) | acc<br><sup>top1 | acc<br><sup>top5 | Speed<br><sup>CPU ONNX<br>(ms) | Speed<br><sup>A100 TensorRT<br>(ms) | params<br><sup>(M) | FLOPs<br><sup>(B) at 640 |
-|----------------------------------------------------------------------------------------------|-----------------------|------------------|------------------|--------------------------------|-------------------------------------|--------------------|--------------------------|
-| [YOLOv8n-cls](https://github.com/ultralytics/assets/releases/download/v8.2.0/yolov8n-cls.pt) | 224                   | 69.0             | 88.3             | 12.9                           | 0.31                                | 2.7                | 4.3                      |
-| [YOLOv8s-cls](https://github.com/ultralytics/assets/releases/download/v8.2.0/yolov8s-cls.pt) | 224                   | 73.8             | 91.7             | 23.4                           | 0.35                                | 6.4                | 13.5                     |
-| [YOLOv8m-cls](https://github.com/ultralytics/assets/releases/download/v8.2.0/yolov8m-cls.pt) | 224                   | 76.8             | 93.5             | 85.4                           | 0.62                                | 17.0               | 42.7                     |
-| [YOLOv8l-cls](https://github.com/ultralytics/assets/releases/download/v8.2.0/yolov8l-cls.pt) | 224                   | 76.8             | 93.5             | 163.0                          | 0.87                                | 37.5               | 99.7                     |
-| [YOLOv8x-cls](https://github.com/ultralytics/assets/releases/download/v8.2.0/yolov8x-cls.pt) | 224                   | 79.0             | 94.6             | 232.0                          | 1.01                                | 57.4               | 154.8                    |
-
-## Key Features
-
-- ImageNet contains over 14 million high-resolution images spanning thousands of object categories.
-- The dataset is organized according to the WordNet hierarchy, with each synset representing a category.
-- ImageNet is widely used for training and benchmarking in the field of computer vision, particularly for image classification and object detection tasks.
-- The annual ImageNet Large Scale Visual Recognition Challenge (ILSVRC) has been instrumental in advancing computer vision research.
-
-## Dataset Structure
-
-The ImageNet dataset is organized using the WordNet hierarchy. Each node in the hierarchy represents a category, and each category is described by a synset (a collection of synonymous terms). The images in ImageNet are annotated with one or more synsets, providing a rich resource for training models to recognize various objects and their relationships.
-
-## ImageNet Large Scale Visual Recognition Challenge (ILSVRC)
-
-The annual [ImageNet Large Scale Visual Recognition Challenge (ILSVRC)](https://image-net.org/challenges/LSVRC/) has been an important event in the field of computer vision. It has provided a platform for researchers and developers to evaluate their algorithms and models on a large-scale dataset with standardized evaluation metrics. The ILSVRC has led to significant advancements in the development of deep learning models for image classification, object detection, and other computer vision tasks.
-
-## Applications
-
-The ImageNet dataset is widely used for training and evaluating deep learning models in various computer vision tasks, such as image classification, object detection, and object localization. Some popular deep learning architectures, such as AlexNet, VGG, and ResNet, were developed and benchmarked using the ImageNet dataset.
-
-## Usage
-
-To train a deep learning model on the ImageNet dataset for 100 epochs with an image size of 224x224, you can use the following code snippets. For a comprehensive list of available arguments, refer to the model [Training](../../modes/train.md) page.
-
-!!! Example "Train Example"
-
-    === "Python"
-
-        ```python
-        from ultralytics import YOLO
-
-        # Load a model
-        model = YOLO("yolov8n-cls.pt")  # load a pretrained model (recommended for training)
-
-        # Train the model
-        results = model.train(data="imagenet", epochs=100, imgsz=224)
-        ```
-
-    === "CLI"
-
-        ```bash
-        # Start training from a pretrained *.pt model
-        yolo train data=imagenet model=yolov8n-cls.pt epochs=100 imgsz=224
-        ```
-
-## Sample Images and Annotations
-
-The ImageNet dataset contains high-resolution images spanning thousands of object categories, providing a diverse and extensive dataset for training and evaluating computer vision models. Here are some examples of images from the dataset:
-
-![Dataset sample images](https://user-images.githubusercontent.com/26833433/239280348-3d8f30c7-6f05-4dda-9cfe-d62ad9faecc9.png)
-
-The example showcases the variety and complexity of the images in the ImageNet dataset, highlighting the importance of a diverse dataset for training robust computer vision models.
-
-## Citations and Acknowledgments
-
-If you use the ImageNet dataset in your research or development work, please cite the following paper:
-
-!!! Quote ""
-
-    === "BibTeX"
-
-        ```bibtex
-        @article{ILSVRC15,
-                 author = {Olga Russakovsky and Jia Deng and Hao Su and Jonathan Krause and Sanjeev Satheesh and Sean Ma and Zhiheng Huang and Andrej Karpathy and Aditya Khosla and Michael Bernstein and Alexander C. Berg and Li Fei-Fei},
-                 title={ImageNet Large Scale Visual Recognition Challenge},
-                 year={2015},
-                 journal={International Journal of Computer Vision (IJCV)},
-                 volume={115},
-                 number={3},
-                 pages={211-252}
-        }
-        ```
-
-We would like to acknowledge the ImageNet team, led by Olga Russakovsky, Jia Deng, and Li Fei-Fei, for creating and maintaining the ImageNet dataset as a valuable resource for the machine learning and computer vision research community. For more information about the ImageNet dataset and its creators, visit the [ImageNet website](https://www.image-net.org/).
-
-## FAQ
-
-### What is the ImageNet dataset and how is it used in computer vision?
-
-The [ImageNet dataset](https://www.image-net.org/) is a large-scale database consisting of over 14 million high-resolution images categorized using WordNet synsets. It is extensively used in visual object recognition research, including image classification and object detection. The dataset's annotations and sheer volume provide a rich resource for training deep learning models. Notably, models like AlexNet, VGG, and ResNet have been trained and benchmarked using ImageNet, showcasing its role in advancing computer vision.
-
-### How can I use a pretrained YOLO model for image classification on the ImageNet dataset?
-
-To use a pretrained Ultralytics YOLO model for image classification on the ImageNet dataset, follow these steps:
-
-!!! Example "Train Example"
-
-    === "Python"
-    
-        ```python
-        from ultralytics import YOLO
-
-        # Load a model
-        model = YOLO("yolov8n-cls.pt")  # load a pretrained model (recommended for training)
-
-        # Train the model
-        results = model.train(data="imagenet", epochs=100, imgsz=224)
-        ```
-
-    === "CLI"
-    
-        ```bash
-        # Start training from a pretrained *.pt model
-        yolo train data=imagenet model=yolov8n-cls.pt epochs=100 imgsz=224
-        ```
-
-For more in-depth training instruction, refer to our [Training page](../../modes/train.md).
-
-### Why should I use the Ultralytics YOLOv8 pretrained models for my ImageNet dataset projects?
-
-Ultralytics YOLOv8 pretrained models offer state-of-the-art performance in terms of speed and accuracy for various computer vision tasks. For example, the YOLOv8n-cls model, with a top-1 accuracy of 69.0% and a top-5 accuracy of 88.3%, is optimized for real-time applications. Pretrained models reduce the computational resources required for training from scratch and accelerate development cycles. Learn more about the performance metrics of YOLOv8 models in the [ImageNet Pretrained Models section](#imagenet-pretrained-models).
-
-### How is the ImageNet dataset structured, and why is it important?
-
-The ImageNet dataset is organized using the WordNet hierarchy, where each node in the hierarchy represents a category described by a synset (a collection of synonymous terms). This structure allows for detailed annotations, making it ideal for training models to recognize a wide variety of objects. The diversity and annotation richness of ImageNet make it a valuable dataset for developing robust and generalizable deep learning models. More about this organization can be found in the [Dataset Structure](#dataset-structure) section.
-
-### What role does the ImageNet Large Scale Visual Recognition Challenge (ILSVRC) play in computer vision?
-
-The annual [ImageNet Large Scale Visual Recognition Challenge (ILSVRC)](https://image-net.org/challenges/LSVRC/) has been pivotal in driving advancements in computer vision by providing a competitive platform for evaluating algorithms on a large-scale, standardized dataset. It offers standardized evaluation metrics, fostering innovation and development in areas such as image classification, object detection, and image segmentation. The challenge has continuously pushed the boundaries of what is possible with deep learning and computer vision technologies.
-=======
 ---
 comments: true
 description: Explore the extensive ImageNet dataset and discover its role in advancing deep learning in computer vision. Access pretrained models and training examples.
@@ -275,5 +135,4 @@
 
 ### What role does the ImageNet Large Scale Visual Recognition Challenge (ILSVRC) play in computer vision?
 
-The annual [ImageNet Large Scale Visual Recognition Challenge (ILSVRC)](https://image-net.org/challenges/LSVRC/) has been pivotal in driving advancements in computer vision by providing a competitive platform for evaluating algorithms on a large-scale, standardized dataset. It offers standardized evaluation metrics, fostering innovation and development in areas such as image classification, object detection, and image segmentation. The challenge has continuously pushed the boundaries of what is possible with deep learning and computer vision technologies.
->>>>>>> 9f22f451
+The annual [ImageNet Large Scale Visual Recognition Challenge (ILSVRC)](https://image-net.org/challenges/LSVRC/) has been pivotal in driving advancements in computer vision by providing a competitive platform for evaluating algorithms on a large-scale, standardized dataset. It offers standardized evaluation metrics, fostering innovation and development in areas such as image classification, object detection, and image segmentation. The challenge has continuously pushed the boundaries of what is possible with deep learning and computer vision technologies.