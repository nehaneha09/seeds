---
comments: true
description: Discover OBB dataset formats for Ultralytics YOLO models. Learn about their structure, application, and format conversions to enhance your object detection training.
keywords: Oriented Bounding Box, OBB Datasets, YOLO, Ultralytics, Object Detection, Dataset Formats
---

# Oriented Bounding Box (OBB) Datasets Overview

Training a precise object detection model with oriented bounding boxes (OBB) requires a thorough dataset. This guide explains the various OBB dataset formats compatible with Ultralytics YOLO models, offering insights into their structure, application, and methods for format conversions.

## Supported OBB Dataset Formats

### YOLO OBB Format

The YOLO OBB format designates bounding boxes by their four corner points with coordinates normalized between 0 and 1. It follows this format:

```bash
class_index x1 y1 x2 y2 x3 y3 x4 y4
```

Internally, YOLO processes losses and outputs in the `xywhr` format, which represents the bounding box's center point (xy), width, height, and rotation.

<p align="center"><img width="800" src="https://github.com/ultralytics/docs/releases/download/0/obb-format-examples.avif" alt="OBB format examples"></p>

An example of a `*.txt` label file for the above image, which contains an object of class `0` in OBB format, could look like:

```bash
0 0.780811 0.743961 0.782371 0.74686 0.777691 0.752174 0.776131 0.749758
```

## Usage

To train a model using these OBB formats:

!!! example

    === "Python"

        ```python
        from ultralytics import YOLO

        # Create a new YOLOv8n-OBB model from scratch
        model = YOLO("yolov8n-obb.yaml")

        # Train the model on the DOTAv2 dataset
        results = model.train(data="DOTAv1.yaml", epochs=100, imgsz=640)
        ```

    === "CLI"

        ```bash
        # Train a new YOLOv8n-OBB model on the DOTAv2 dataset
        yolo obb train data=DOTAv1.yaml model=yolov8n-obb.pt epochs=100 imgsz=640
        ```

## Supported Datasets

Currently, the following datasets with Oriented Bounding Boxes are supported:

- [DOTA-v2](dota-v2.md): DOTA (A Large-scale Dataset for Object Detection in Aerial Images) version 2, emphasizes detection from aerial perspectives and contains oriented bounding boxes with 1.7 million instances and 11,268 images.
- [DOTA8](dota8.md): A small, 8-image subset of the full DOTA dataset suitable for testing workflows and Continuous Integration (CI) checks of OBB training in the `ultralytics` repository.

### Incorporating your own OBB dataset

For those looking to introduce their own datasets with oriented bounding boxes, ensure compatibility with the "YOLO OBB format" mentioned above. Convert your annotations to this required format and detail the paths, classes, and class names in a corresponding YAML configuration file.

## Convert Label Formats

### DOTA Dataset Format to YOLO OBB Format

Transitioning labels from the DOTA dataset format to the YOLO OBB format can be achieved with this script:

!!! example

    === "Python"

        ```python
        from ultralytics.data.converter import convert_dota_to_yolo_obb

        convert_dota_to_yolo_obb("path/to/DOTA")
        ```

This conversion mechanism is instrumental for datasets in the DOTA format, ensuring alignment with the Ultralytics YOLO OBB format.

It's imperative to validate the compatibility of the dataset with your model and adhere to the necessary format conventions. Properly structured datasets are pivotal for training efficient object detection models with oriented bounding boxes.

## FAQ

### What are Oriented Bounding Boxes (OBB) and how are they used in Ultralytics YOLO models?

Oriented Bounding Boxes (OBB) are a type of bounding box annotation where the box can be rotated to align more closely with the object being detected, rather than just being axis-aligned. This is particularly useful in aerial or satellite imagery where objects might not be aligned with the image axes. In Ultralytics YOLO models, OBBs are represented by their four corner points in the YOLO OBB format. This allows for more accurate object detection since the bounding boxes can rotate to fit the objects better.

### How do I convert my existing DOTA dataset labels to YOLO OBB format for use with Ultralytics YOLOv8?

You can convert DOTA dataset labels to YOLO OBB format using the `convert_dota_to_yolo_obb` function from Ultralytics. This conversion ensures compatibility with the Ultralytics YOLO models, enabling you to leverage the OBB capabilities for enhanced object detection. Here's a quick example:

```python
from ultralytics.data.converter import convert_dota_to_yolo_obb

convert_dota_to_yolo_obb("path/to/DOTA")
```

This script will reformat your DOTA annotations into a YOLO-compatible format.

### How do I train a YOLOv8 model with oriented bounding boxes (OBB) on my dataset?

Training a YOLOv8 model with OBBs involves ensuring your dataset is in the YOLO OBB format and then using the Ultralytics API to train the model. Here's an example in both Python and CLI:

!!! example

    === "Python"

        ```python
        from ultralytics import YOLO

        # Create a new YOLOv8n-OBB model from scratch
        model = YOLO("yolov8n-obb.yaml")

        # Train the model on the custom dataset
        results = model.train(data="your_dataset.yaml", epochs=100, imgsz=640)
        ```
<<<<<<< HEAD

=======
>>>>>>> ce24c727

    === "CLI"

        ```bash
        # Train a new YOLOv8n-OBB model on the custom dataset
        yolo obb train data=your_dataset.yaml model=yolov8n-obb.yaml epochs=100 imgsz=640
        ```

<<<<<<< HEAD

=======
>>>>>>> ce24c727
This ensures your model leverages the detailed OBB annotations for improved detection accuracy.

### What datasets are currently supported for OBB training in Ultralytics YOLO models?

Currently, Ultralytics supports the following datasets for OBB training:

- [DOTA-v2](dota-v2.md): This dataset includes 1.7 million instances with oriented bounding boxes and 11,268 images, primarily focusing on aerial object detection.
- [DOTA8](dota8.md): A smaller, 8-image subset of the DOTA dataset used for testing and continuous integration (CI) checks.

These datasets are tailored for scenarios where OBBs offer a significant advantage, such as aerial and satellite image analysis.

### Can I use my own dataset with oriented bounding boxes for YOLOv8 training, and if so, how?

Yes, you can use your own dataset with oriented bounding boxes for YOLOv8 training. Ensure your dataset annotations are converted to the YOLO OBB format, which involves defining bounding boxes by their four corner points. You can then create a YAML configuration file specifying the dataset paths, classes, and other necessary details. For more information on creating and configuring your datasets, refer to the [Supported Datasets](#supported-datasets) section.<|MERGE_RESOLUTION|>--- conflicted
+++ resolved
@@ -119,10 +119,6 @@
         # Train the model on the custom dataset
         results = model.train(data="your_dataset.yaml", epochs=100, imgsz=640)
         ```
-<<<<<<< HEAD
-
-=======
->>>>>>> ce24c727
 
     === "CLI"
 
@@ -131,10 +127,6 @@
         yolo obb train data=your_dataset.yaml model=yolov8n-obb.yaml epochs=100 imgsz=640
         ```
 
-<<<<<<< HEAD
-
-=======
->>>>>>> ce24c727
 This ensures your model leverages the detailed OBB annotations for improved detection accuracy.
 
 ### What datasets are currently supported for OBB training in Ultralytics YOLO models?
