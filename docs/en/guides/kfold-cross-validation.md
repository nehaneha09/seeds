---
comments: true
description: Learn to implement K-Fold Cross Validation for object detection datasets using Ultralytics YOLO. Improve your model's reliability and robustness.
keywords: Ultralytics, YOLO, K-Fold Cross Validation, object detection, sklearn, pandas, PyYaml, machine learning, dataset split
---

# K-Fold Cross Validation with Ultralytics

## Introduction

This comprehensive guide illustrates the implementation of K-Fold Cross Validation for object detection datasets within the Ultralytics ecosystem. We'll leverage the YOLO detection format and key Python libraries such as sklearn, pandas, and PyYaml to guide you through the necessary setup, the process of generating feature vectors, and the execution of a K-Fold dataset split.

<p align="center">
  <img width="800" src="https://user-images.githubusercontent.com/26833433/258589390-8d815058-ece8-48b9-a94e-0e1ab53ea0f6.png" alt="K-Fold Cross Validation Overview">
</p>

Whether your project involves the Fruit Detection dataset or a custom data source, this tutorial aims to help you comprehend and apply K-Fold Cross Validation to bolster the reliability and robustness of your machine learning models. While we're applying `k=5` folds for this tutorial, keep in mind that the optimal number of folds can vary depending on your dataset and the specifics of your project.

Without further ado, let's dive in!

## Setup

- Your annotations should be in the [YOLO detection format](../datasets/detect/index.md).

- This guide assumes that annotation files are locally available.

- For our demonstration, we use the [Fruit Detection](https://www.kaggle.com/datasets/lakshaytyagi01/fruit-detection/code) dataset.
    - This dataset contains a total of 8479 images.
    - It includes 6 class labels, each with its total instance counts listed below.

| Class Label | Instance Count |
| :---------- | :------------: |
| Apple       |      7049      |
| Grapes      |      7202      |
| Pineapple   |      1613      |
| Orange      |     15549      |
| Banana      |      3536      |
| Watermelon  |      1976      |

- Necessary Python packages include:

    - `ultralytics`
    - `sklearn`
    - `pandas`
    - `pyyaml`

- This tutorial operates with `k=5` folds. However, you should determine the best number of folds for your specific dataset.

1. Initiate a new Python virtual environment (`venv`) for your project and activate it. Use `pip` (or your preferred package manager) to install:

    - The Ultralytics library: `pip install -U ultralytics`. Alternatively, you can clone the official [repo](https://github.com/ultralytics/ultralytics).
    - Scikit-learn, pandas, and PyYAML: `pip install -U scikit-learn pandas pyyaml`.

2. Verify that your annotations are in the [YOLO detection format](../datasets/detect/index.md).

    - For this tutorial, all annotation files are found in the `Fruit-Detection/labels` directory.

## Generating Feature Vectors for Object Detection Dataset

<<<<<<< HEAD
1. Start by creating a new Python file and import the required libraries.

    ```python

    ```
=======
1. Start by creating a new `example.py` Python file for the steps below.
>>>>>>> 6bddeda3

2. Proceed to retrieve all label files for your dataset.

    ```python
    from pathlib import Path

    dataset_path = Path("./Fruit-detection")  # replace with 'path/to/dataset' for your custom data
    labels = sorted(dataset_path.rglob("*labels/*.txt"))  # all data in 'labels'
    ```

3. Now, read the contents of the dataset YAML file and extract the indices of the class labels.

    ```python
    yaml_file = "path/to/data.yaml"  # your data YAML with data directories and names dictionary
    with open(yaml_file, "r", encoding="utf8") as y:
        classes = yaml.safe_load(y)["names"]
    cls_idx = sorted(classes.keys())
    ```

4. Initialize an empty `pandas` DataFrame.

    ```python
    import pandas as pd

    indx = [l.stem for l in labels]  # uses base filename as ID (no extension)
    labels_df = pd.DataFrame([], columns=cls_idx, index=indx)
    ```

5. Count the instances of each class-label present in the annotation files.

    ```python
    from collections import Counter

    for label in labels:
        lbl_counter = Counter()

        with open(label, "r") as lf:
            lines = lf.readlines()

        for l in lines:
            # classes for YOLO label uses integer at first position of each line
            lbl_counter[int(l.split(" ")[0])] += 1

        labels_df.loc[label.stem] = lbl_counter

    labels_df = labels_df.fillna(0.0)  # replace `nan` values with `0.0`
    ```

6. The following is a sample view of the populated DataFrame:

    ```pandas
                                                           0    1    2    3    4    5
    '0000a16e4b057580_jpg.rf.00ab48988370f64f5ca8ea4...'  0.0  0.0  0.0  0.0  0.0  7.0
    '0000a16e4b057580_jpg.rf.7e6dce029fb67f01eb19aa7...'  0.0  0.0  0.0  0.0  0.0  7.0
    '0000a16e4b057580_jpg.rf.bc4d31cdcbe229dd022957a...'  0.0  0.0  0.0  0.0  0.0  7.0
    '00020ebf74c4881c_jpg.rf.508192a0a97aa6c4a3b6882...'  0.0  0.0  0.0  1.0  0.0  0.0
    '00020ebf74c4881c_jpg.rf.5af192a2254c8ecc4188a25...'  0.0  0.0  0.0  1.0  0.0  0.0
     ...                                                  ...  ...  ...  ...  ...  ...
    'ff4cd45896de38be_jpg.rf.c4b5e967ca10c7ced3b9e97...'  0.0  0.0  0.0  0.0  0.0  2.0
    'ff4cd45896de38be_jpg.rf.ea4c1d37d2884b3e3cbce08...'  0.0  0.0  0.0  0.0  0.0  2.0
    'ff5fd9c3c624b7dc_jpg.rf.bb519feaa36fc4bf630a033...'  1.0  0.0  0.0  0.0  0.0  0.0
    'ff5fd9c3c624b7dc_jpg.rf.f0751c9c3aa4519ea3c9d6a...'  1.0  0.0  0.0  0.0  0.0  0.0
    'fffe28b31f2a70d4_jpg.rf.7ea16bd637ba0711c53b540...'  0.0  6.0  0.0  0.0  0.0  0.0
    ```

The rows index the label files, each corresponding to an image in your dataset, and the columns correspond to your class-label indices. Each row represents a pseudo feature-vector, with the count of each class-label present in your dataset. This data structure enables the application of K-Fold Cross Validation to an object detection dataset.

## K-Fold Dataset Split

1. Now we will use the `KFold` class from `sklearn.model_selection` to generate `k` splits of the dataset.

    - Important:
        - Setting `shuffle=True` ensures a randomized distribution of classes in your splits.
        - By setting `random_state=M` where `M` is a chosen integer, you can obtain repeatable results.

    ```python
    from sklearn.model_selection import KFold

    ksplit = 5
    kf = KFold(n_splits=ksplit, shuffle=True, random_state=20)  # setting random_state for repeatable results

    kfolds = list(kf.split(labels_df))
    ```

2. The dataset has now been split into `k` folds, each having a list of `train` and `val` indices. We will construct a DataFrame to display these results more clearly.

    ```python
    folds = [f"split_{n}" for n in range(1, ksplit + 1)]
    folds_df = pd.DataFrame(index=indx, columns=folds)

    for idx, (train, val) in enumerate(kfolds, start=1):
        folds_df[f"split_{idx}"].loc[labels_df.iloc[train].index] = "train"
        folds_df[f"split_{idx}"].loc[labels_df.iloc[val].index] = "val"
    ```

3. Now we will calculate the distribution of class labels for each fold as a ratio of the classes present in `val` to those present in `train`.

    ```python
    fold_lbl_distrb = pd.DataFrame(index=folds, columns=cls_idx)

    for n, (train_indices, val_indices) in enumerate(kfolds, start=1):
        train_totals = labels_df.iloc[train_indices].sum()
        val_totals = labels_df.iloc[val_indices].sum()

        # To avoid division by zero, we add a small value (1E-7) to the denominator
        ratio = val_totals / (train_totals + 1e-7)
        fold_lbl_distrb.loc[f"split_{n}"] = ratio
    ```

    The ideal scenario is for all class ratios to be reasonably similar for each split and across classes. This, however, will be subject to the specifics of your dataset.

4. Next, we create the directories and dataset YAML files for each split.

    ```python
    import datetime

    supported_extensions = [".jpg", ".jpeg", ".png"]

    # Initialize an empty list to store image file paths
    images = []

    # Loop through supported extensions and gather image files
    for ext in supported_extensions:
        images.extend(sorted((dataset_path / "images").rglob(f"*{ext}")))

    # Create the necessary directories and dataset YAML files (unchanged)
    save_path = Path(dataset_path / f"{datetime.date.today().isoformat()}_{ksplit}-Fold_Cross-val")
    save_path.mkdir(parents=True, exist_ok=True)
    ds_yamls = []

    for split in folds_df.columns:
        # Create directories
        split_dir = save_path / split
        split_dir.mkdir(parents=True, exist_ok=True)
        (split_dir / "train" / "images").mkdir(parents=True, exist_ok=True)
        (split_dir / "train" / "labels").mkdir(parents=True, exist_ok=True)
        (split_dir / "val" / "images").mkdir(parents=True, exist_ok=True)
        (split_dir / "val" / "labels").mkdir(parents=True, exist_ok=True)

        # Create dataset YAML files
        dataset_yaml = split_dir / f"{split}_dataset.yaml"
        ds_yamls.append(dataset_yaml)

        with open(dataset_yaml, "w") as ds_y:
            yaml.safe_dump(
                {
                    "path": split_dir.as_posix(),
                    "train": "train",
                    "val": "val",
                    "names": classes,
                },
                ds_y,
            )
    ```

5. Lastly, copy images and labels into the respective directory ('train' or 'val') for each split.

    - **NOTE:** The time required for this portion of the code will vary based on the size of your dataset and your system hardware.

    ```python
    import shutil

    for image, label in zip(images, labels):
        for split, k_split in folds_df.loc[image.stem].items():
            # Destination directory
            img_to_path = save_path / split / k_split / "images"
            lbl_to_path = save_path / split / k_split / "labels"

            # Copy image and label files to new directory (SamefileError if file already exists)
            shutil.copy(image, img_to_path / image.name)
            shutil.copy(label, lbl_to_path / label.name)
    ```

## Save Records (Optional)

Optionally, you can save the records of the K-Fold split and label distribution DataFrames as CSV files for future reference.

```python
folds_df.to_csv(save_path / "kfold_datasplit.csv")
fold_lbl_distrb.to_csv(save_path / "kfold_label_distribution.csv")
```

## Train YOLO using K-Fold Data Splits

1. First, load the YOLO model.

    ```python
    from ultralytics import YOLO

    weights_path = "path/to/weights.pt"
    model = YOLO(weights_path, task="detect")
    ```

2. Next, iterate over the dataset YAML files to run training. The results will be saved to a directory specified by the `project` and `name` arguments. By default, this directory is 'exp/runs#' where # is an integer index.

    ```python
    results = {}

    # Define your additional arguments here
    batch = 16
    project = "kfold_demo"
    epochs = 100

    for k in range(ksplit):
        dataset_yaml = ds_yamls[k]
        model.train(data=dataset_yaml, epochs=epochs, batch=batch, project=project)  # include any train arguments
        results[k] = model.metrics  # save output metrics for further analysis
    ```

## Conclusion

In this guide, we have explored the process of using K-Fold cross-validation for training the YOLO object detection model. We learned how to split our dataset into K partitions, ensuring a balanced class distribution across the different folds.

We also explored the procedure for creating report DataFrames to visualize the data splits and label distributions across these splits, providing us a clear insight into the structure of our training and validation sets.

Optionally, we saved our records for future reference, which could be particularly useful in large-scale projects or when troubleshooting model performance.

Finally, we implemented the actual model training using each split in a loop, saving our training results for further analysis and comparison.

This technique of K-Fold cross-validation is a robust way of making the most out of your available data, and it helps to ensure that your model performance is reliable and consistent across different data subsets. This results in a more generalizable and reliable model that is less likely to overfit to specific data patterns.

Remember that although we used YOLO in this guide, these steps are mostly transferable to other machine learning models. Understanding these steps allows you to apply cross-validation effectively in your own machine learning projects. Happy coding!<|MERGE_RESOLUTION|>--- conflicted
+++ resolved
@@ -57,15 +57,7 @@
 
 ## Generating Feature Vectors for Object Detection Dataset
 
-<<<<<<< HEAD
-1. Start by creating a new Python file and import the required libraries.
-
-    ```python
-
-    ```
-=======
 1. Start by creating a new `example.py` Python file for the steps below.
->>>>>>> 6bddeda3
 
 2. Proceed to retrieve all label files for your dataset.
 
