---
comments: true
description: Enhance your security with real-time object detection using Ultralytics YOLOv8. Reduce false positives and integrate seamlessly with existing systems.
keywords: YOLOv8, Security Alarm System, real-time object detection, Ultralytics, computer vision, integration, false positives
---

# Security Alarm System Project Using Ultralytics YOLOv8

<img src="https://github.com/RizwanMunawar/ultralytics/assets/62513924/f4e4a613-fb25-4bd0-9ec5-78352ddb62bd" alt="Security Alarm System">

The Security Alarm System Project utilizing Ultralytics YOLOv8 integrates advanced computer vision capabilities to enhance security measures. YOLOv8, developed by Ultralytics, provides real-time object detection, allowing the system to identify and respond to potential security threats promptly. This project offers several advantages:

- **Real-time Detection:** YOLOv8's efficiency enables the Security Alarm System to detect and respond to security incidents in real-time, minimizing response time.
- **Accuracy:** YOLOv8 is known for its accuracy in object detection, reducing false positives and enhancing the reliability of the security alarm system.
- **Integration Capabilities:** The project can be seamlessly integrated with existing security infrastructure, providing an upgraded layer of intelligent surveillance.

<p align="center">
  <br>
  <iframe loading="lazy" width="720" height="405" src="https://www.youtube.com/embed/_1CmwUzoxY4"
    title="YouTube video player" frameborder="0"
    allow="accelerometer; autoplay; clipboard-write; encrypted-media; gyroscope; picture-in-picture; web-share"
    allowfullscreen>
  </iframe>
  <br>
  <strong>Watch:</strong> Security Alarm System Project with Ultralytics YOLOv8 Object Detection
</p>

### Code

#### Set up the parameters of the message

???+ tip "Note"

    App Password Generation is necessary

- Navigate to [App Password Generator](https://myaccount.google.com/apppasswords), designate an app name such as "security project," and obtain a 16-digit password. Copy this password and paste it into the designated password field as instructed.

```python
password = ""
from_email = ""  # must match the email used to generate the password
to_email = ""  # receiver email
```

#### Server creation and authentication

```python
import smtplib

server = smtplib.SMTP("smtp.gmail.com: 587")
server.starttls()
server.login(from_email, password)
```

#### Email Send Function

```python
from email.mime.multipart import MIMEMultipart
from email.mime.text import MIMEText


def send_email(to_email, from_email, object_detected=1):
    """Sends an email notification indicating the number of objects detected; defaults to 1 object."""
    message = MIMEMultipart()
    message["From"] = from_email
    message["To"] = to_email
    message["Subject"] = "Security Alert"
    # Add in the message body
    message_body = f"ALERT - {object_detected} objects has been detected!!"

    message.attach(MIMEText(message_body, "plain"))
    server.sendmail(from_email, to_email, message.as_string())
```

#### Object Detection and Alert Sender

```python
from time import time

import cv2
import torch

from ultralytics import YOLO
from ultralytics.utils.plotting import Annotator, colors


class ObjectDetection:
    def __init__(self, capture_index):
        """Initializes an ObjectDetection instance with a given camera index."""
        self.capture_index = capture_index
        self.email_sent = False

        # model information
        self.model = YOLO("yolov8n.pt")

        # visual information
        self.annotator = None
        self.start_time = 0
        self.end_time = 0

        # device information
        self.device = "cuda" if torch.cuda.is_available() else "cpu"

    def predict(self, im0):
        """Run prediction using a YOLO model for the input image `im0`."""
        results = self.model(im0)
        return results

    def display_fps(self, im0):
        """Displays the FPS on an image `im0` by calculating and overlaying as white text on a black rectangle."""
        self.end_time = time()
        fps = 1 / round(self.end_time - self.start_time, 2)
        text = f"FPS: {int(fps)}"
        text_size = cv2.getTextSize(text, cv2.FONT_HERSHEY_SIMPLEX, 1.0, 2)[0]
        gap = 10
        cv2.rectangle(
            im0,
            (20 - gap, 70 - text_size[1] - gap),
            (20 + text_size[0] + gap, 70 + gap),
            (255, 255, 255),
            -1,
        )
        cv2.putText(im0, text, (20, 70), cv2.FONT_HERSHEY_SIMPLEX, 1.0, (0, 0, 0), 2)

    def plot_bboxes(self, results, im0):
        """Plots bounding boxes on an image given detection results; returns annotated image and class IDs."""
        class_ids = []
        self.annotator = Annotator(im0, 3, results[0].names)
        boxes = results[0].boxes.xyxy.cpu()
        clss = results[0].boxes.cls.cpu().tolist()
        names = results[0].names
        for box, cls in zip(boxes, clss):
            class_ids.append(cls)
            self.annotator.box_label(box, label=names[int(cls)], color=colors(int(cls), True))
        return im0, class_ids

    def __call__(self):
<<<<<<< HEAD
        """Executes object detection on video frames from a specified camera index, plotting bounding boxes and
        returning modified frames.
        """
=======
        """Run object detection on video frames from a camera stream, plotting and showing the results."""
>>>>>>> a97bb410
        cap = cv2.VideoCapture(self.capture_index)
        assert cap.isOpened()
        cap.set(cv2.CAP_PROP_FRAME_WIDTH, 640)
        cap.set(cv2.CAP_PROP_FRAME_HEIGHT, 480)
        frame_count = 0
        while True:
            self.start_time = time()
            ret, im0 = cap.read()
            assert ret
            results = self.predict(im0)
            im0, class_ids = self.plot_bboxes(results, im0)

            if len(class_ids) > 0:  # Only send email If not sent before
                if not self.email_sent:
                    send_email(to_email, from_email, len(class_ids))
                    self.email_sent = True
            else:
                self.email_sent = False

            self.display_fps(im0)
            cv2.imshow("YOLOv8 Detection", im0)
            frame_count += 1
            if cv2.waitKey(5) & 0xFF == 27:
                break
        cap.release()
        cv2.destroyAllWindows()
        server.quit()
```

#### Call the Object Detection class and Run the Inference

```python
detector = ObjectDetection(capture_index=0)
detector()
```

That's it! When you execute the code, you'll receive a single notification on your email if any object is detected. The notification is sent immediately, not repeatedly. However, feel free to customize the code to suit your project requirements.

#### Email Received Sample

<img width="256" src="https://github.com/RizwanMunawar/ultralytics/assets/62513924/db79ccc6-aabd-4566-a825-b34e679c90f9" alt="Email Received Sample"><|MERGE_RESOLUTION|>--- conflicted
+++ resolved
@@ -134,13 +134,7 @@
         return im0, class_ids
 
     def __call__(self):
-<<<<<<< HEAD
-        """Executes object detection on video frames from a specified camera index, plotting bounding boxes and
-        returning modified frames.
-        """
-=======
         """Run object detection on video frames from a camera stream, plotting and showing the results."""
->>>>>>> a97bb410
         cap = cv2.VideoCapture(self.capture_index)
         assert cap.isOpened()
         cap.set(cv2.CAP_PROP_FRAME_WIDTH, 640)
