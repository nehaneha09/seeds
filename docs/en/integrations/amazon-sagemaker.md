---
comments: true
description: Learn step-by-step how to deploy Ultralytics' YOLOv8 on Amazon SageMaker Endpoints, from setup to testing, for powerful real-time inference with AWS services.
keywords: YOLOv8, Amazon SageMaker, AWS, Ultralytics, machine learning, computer vision, model deployment, AWS CloudFormation, AWS CDK, real-time inference
---

# A Guide to Deploying YOLOv8 on Amazon SageMaker Endpoints

Deploying advanced computer vision models like [Ultralytics' YOLOv8](https://github.com/ultralytics/ultralytics) on Amazon SageMaker Endpoints opens up a wide range of possibilities for various machine learning applications. The key to effectively using these models lies in understanding their setup, configuration, and deployment processes. YOLOv8 becomes even more powerful when integrated seamlessly with Amazon SageMaker, a robust and scalable machine learning service by AWS.

This guide will take you through the process of deploying YOLOv8 PyTorch models on Amazon SageMaker Endpoints step by step. You'll learn the essentials of preparing your AWS environment, configuring the model appropriately, and using tools like AWS CloudFormation and the AWS Cloud Development Kit (CDK) for deployment.

## Amazon SageMaker

<p align="center">
  <img width="640" src="https://d1.awsstatic.com/sagemaker/Amazon-SageMaker-Studio%402x.aa0572ebf4ea9237571644c7f853c914c1d0c985.png" alt="Amazon SageMaker Overview">
</p>

[Amazon SageMaker](https://aws.amazon.com/sagemaker/) is a machine learning service from Amazon Web Services (AWS) that simplifies the process of building, training, and deploying machine learning models. It provides a broad range of tools for handling various aspects of machine learning workflows. This includes automated features for tuning models, options for training models at scale, and straightforward methods for deploying models into production. SageMaker supports popular machine learning frameworks, offering the flexibility needed for diverse projects. Its features also cover data labeling, workflow management, and performance analysis.

## Deploying YOLOv8 on Amazon SageMaker Endpoints

Deploying YOLOv8 on Amazon SageMaker lets you use its managed environment for real-time inference and take advantage of features like autoscaling. Take a look at the AWS architecture below.

<p align="center">
  <img width="640" src="https://d2908q01vomqb2.cloudfront.net/f1f836cb4ea6efb2a0b1b99f41ad8b103eff4b59/2023/02/28/ML13353_AWSArchitecture-1024x605.png" alt="AWS Architecture">
</p>

### Step 1: Setup Your AWS Environment

First, ensure you have the following prerequisites in place:

- An AWS Account: If you don't already have one, sign up for an AWS account.

- Configured IAM Roles: You'll need an IAM role with the necessary permissions for Amazon SageMaker, AWS CloudFormation, and Amazon S3. This role should have policies that allow it to access these services.

- AWS CLI: If not already installed, download and install the AWS Command Line Interface (CLI) and configure it with your account details. Follow [the AWS CLI instructions](https://docs.aws.amazon.com/cli/latest/userguide/getting-started-install.html) for installation.

- AWS CDK: If not already installed, install the AWS Cloud Development Kit (CDK), which will be used for scripting the deployment. Follow [the AWS CDK instructions](https://docs.aws.amazon.com/cdk/v2/guide/getting_started.html#getting_started_install) for installation.

- Adequate Service Quota: Confirm that you have sufficient quotas for two separate resources in Amazon SageMaker: one for `ml.m5.4xlarge` for endpoint usage and another for `ml.m5.4xlarge` for notebook instance usage. Each of these requires a minimum of one quota value. If your current quotas are below this requirement, it's important to request an increase for each. You can request a quota increase by following the detailed instructions in the [AWS Service Quotas documentation](https://docs.aws.amazon.com/servicequotas/latest/userguide/request-quota-increase.html#quota-console-increase).

### Step 2: Clone the YOLOv8 SageMaker Repository

The next step is to clone the specific AWS repository that contains the resources for deploying YOLOv8 on SageMaker. This repository, hosted on GitHub, includes the necessary CDK scripts and configuration files.

- Clone the GitHub Repository: Execute the following command in your terminal to clone the host-yolov8-on-sagemaker-endpoint repository:

```bash
git clone https://github.com/aws-samples/host-yolov8-on-sagemaker-endpoint.git
```

- Navigate to the Cloned Directory: Change your directory to the cloned repository:

```bash
cd host-yolov8-on-sagemaker-endpoint/yolov8-pytorch-cdk
```

### Step 3: Set Up the CDK Environment

Now that you have the necessary code, set up your environment for deploying with AWS CDK.

- Create a Python Virtual Environment: This isolates your Python environment and dependencies. Run:

```bash
python3 -m venv .venv
```

- Activate the Virtual Environment:

```bash
source .venv/bin/activate
```

- Install Dependencies: Install the required Python dependencies for the project:

```bash
pip3 install -r requirements.txt
```

- Upgrade AWS CDK Library: Ensure you have the latest version of the AWS CDK library:

```bash
pip install --upgrade aws-cdk-lib
```

### Step 4: Create the AWS CloudFormation Stack

- Synthesize the CDK Application: Generate the AWS CloudFormation template from your CDK code:

```bash
cdk synth
```

- Bootstrap the CDK Application: Prepare your AWS environment for CDK deployment:

```bash
cdk bootstrap
```

- Deploy the Stack: This will create the necessary AWS resources and deploy your model:

```bash
cdk deploy
```

### Step 5: Deploy the YOLOv8 Model

Before diving into the deployment instructions, be sure to check out the range of [YOLOv8 models offered by Ultralytics](../models/index.md). This will help you choose the most appropriate model for your project requirements.

After creating the AWS CloudFormation Stack, the next step is to deploy YOLOv8.

- Open the Notebook Instance: Go to the AWS Console and navigate to the Amazon SageMaker service. Select "Notebook Instances" from the dashboard, then locate the notebook instance that was created by your CDK deployment script. Open the notebook instance to access the Jupyter environment.

- Access and Modify inference.py: After opening the SageMaker notebook instance in Jupyter, locate the inference.py file. Edit the output_fn function in inference.py as shown below and save your changes to the script, ensuring that there are no syntax errors.

```python
import json


def output_fn(prediction_output, content_type):
<<<<<<< HEAD
    """Formats model outputs as JSON string according to content_type, extracting attributes like boxes, masks,
    keypoints.
    """
=======
    """Formats model outputs as JSON string, extracting attributes like boxes, masks, keypoints."""
>>>>>>> ffb46fd7
    print("Executing output_fn from inference.py ...")
    infer = {}
    for result in prediction_output:
        if result.boxes is not None:
            infer["boxes"] = result.boxes.numpy().data.tolist()
        if result.masks is not None:
            infer["masks"] = result.masks.numpy().data.tolist()
        if result.keypoints is not None:
            infer["keypoints"] = result.keypoints.numpy().data.tolist()
        if result.obb is not None:
            infer["obb"] = result.obb.numpy().data.tolist()
        if result.probs is not None:
            infer["probs"] = result.probs.numpy().data.tolist()
    return json.dumps(infer)
```

- Deploy the Endpoint Using 1_DeployEndpoint.ipynb: In the Jupyter environment, open the 1_DeployEndpoint.ipynb notebook located in the sm-notebook directory. Follow the instructions in the notebook and run the cells to download the YOLOv8 model, package it with the updated inference code, and upload it to an Amazon S3 bucket. The notebook will guide you through creating and deploying a SageMaker endpoint for the YOLOv8 model.

### Step 6: Testing Your Deployment

Now that your YOLOv8 model is deployed, it's important to test its performance and functionality.

- Open the Test Notebook: In the same Jupyter environment, locate and open the 2_TestEndpoint.ipynb notebook, also in the sm-notebook directory.

- Run the Test Notebook: Follow the instructions within the notebook to test the deployed SageMaker endpoint. This includes sending an image to the endpoint and running inferences. Then, you'll plot the output to visualize the model's performance and accuracy, as shown below.

<p align="center">
  <img width="640" src="https://d2908q01vomqb2.cloudfront.net/f1f836cb4ea6efb2a0b1b99f41ad8b103eff4b59/2023/02/28/ML13353_InferenceOutput.png" alt="Testing Results YOLOv8">
</p>

- Clean-Up Resources: The test notebook will also guide you through the process of cleaning up the endpoint and the hosted model. This is an important step to manage costs and resources effectively, especially if you do not plan to use the deployed model immediately.

### Step 7: Monitoring and Management

After testing, continuous monitoring and management of your deployed model are essential.

- Monitor with Amazon CloudWatch: Regularly check the performance and health of your SageMaker endpoint using [Amazon CloudWatch](https://aws.amazon.com/cloudwatch/).

- Manage the Endpoint: Use the SageMaker console for ongoing management of the endpoint. This includes scaling, updating, or redeploying the model as required.

By completing these steps, you will have successfully deployed and tested a YOLOv8 model on Amazon SageMaker Endpoints. This process not only equips you with practical experience in using AWS services for machine learning deployment but also lays the foundation for deploying other advanced models in the future.

## Summary

This guide took you step by step through deploying YOLOv8 on Amazon SageMaker Endpoints using AWS CloudFormation and the AWS Cloud Development Kit (CDK). The process includes cloning the necessary GitHub repository, setting up the CDK environment, deploying the model using AWS services, and testing its performance on SageMaker.

For more technical details, refer to [this article](https://aws.amazon.com/blogs/machine-learning/hosting-yolov8-pytorch-model-on-amazon-sagemaker-endpoints/) on the AWS Machine Learning Blog. You can also check out the official [Amazon SageMaker Documentation](https://docs.aws.amazon.com/sagemaker/latest/dg/realtime-endpoints.html) for more insights into various features and functionalities.

Are you interested in learning more about different YOLOv8 integrations? Visit the [Ultralytics integrations guide page](../integrations/index.md) to discover additional tools and capabilities that can enhance your machine-learning projects.<|MERGE_RESOLUTION|>--- conflicted
+++ resolved
@@ -119,13 +119,7 @@
 
 
 def output_fn(prediction_output, content_type):
-<<<<<<< HEAD
-    """Formats model outputs as JSON string according to content_type, extracting attributes like boxes, masks,
-    keypoints.
-    """
-=======
     """Formats model outputs as JSON string, extracting attributes like boxes, masks, keypoints."""
->>>>>>> ffb46fd7
     print("Executing output_fn from inference.py ...")
     infer = {}
     for result in prediction_output:
