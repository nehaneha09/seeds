---
comments: true
description: Discover how to use YOLOv8 predict mode for various tasks. Learn about different inference sources like images, videos, and data formats.
keywords: Ultralytics, YOLOv8, predict mode, inference sources, prediction tasks, streaming mode, image processing, video processing, machine learning, AI
---

# Model Prediction with Ultralytics YOLO

<img width="1024" src="https://github.com/ultralytics/assets/raw/main/yolov8/banner-integrations.png" alt="Ultralytics YOLO ecosystem and integrations">

## Introduction

In the world of machine learning and computer vision, the process of making sense out of visual data is called 'inference' or 'prediction'. Ultralytics YOLOv8 offers a powerful feature known as **predict mode** that is tailored for high-performance, real-time inference on a wide range of data sources.

<p align="center">
  <br>
  <iframe width="720" height="405" src="https://www.youtube.com/embed/QtsI0TnwDZs?si=ljesw75cMO2Eas14"
    title="YouTube video player" frameborder="0"
    allow="accelerometer; autoplay; clipboard-write; encrypted-media; gyroscope; picture-in-picture; web-share"
    allowfullscreen>
  </iframe>
  <br>
  <strong>Watch:</strong> How to Extract the Outputs from Ultralytics YOLOv8 Model for Custom Projects.
</p>

## Real-world Applications

|                   Manufacturing                   |                        Sports                        |                   Safety                    |
|:-------------------------------------------------:|:----------------------------------------------------:|:-------------------------------------------:|
| ![Vehicle Spare Parts Detection][car spare parts] | ![Football Player Detection][football player detect] | ![People Fall Detection][human fall detect] |
|           Vehicle Spare Parts Detection           |              Football Player Detection               |            People Fall Detection            |

## Why Use Ultralytics YOLO for Inference?

Here's why you should consider YOLOv8's predict mode for your various inference needs:

- **Versatility:** Capable of making inferences on images, videos, and even live streams.
- **Performance:** Engineered for real-time, high-speed processing without sacrificing accuracy.
- **Ease of Use:** Intuitive Python and CLI interfaces for rapid deployment and testing.
- **Highly Customizable:** Various settings and parameters to tune the model's inference behavior according to your specific requirements.

### Key Features of Predict Mode

YOLOv8's predict mode is designed to be robust and versatile, featuring:

- **Multiple Data Source Compatibility:** Whether your data is in the form of individual images, a collection of images, video files, or real-time video streams, predict mode has you covered.
- **Streaming Mode:** Use the streaming feature to generate a memory-efficient generator of `Results` objects. Enable this by setting `stream=True` in the predictor's call method.
- **Batch Processing:** The ability to process multiple images or video frames in a single batch, further speeding up inference time.
- **Integration Friendly:** Easily integrate with existing data pipelines and other software components, thanks to its flexible API.

Ultralytics YOLO models return either a Python list of `Results` objects, or a memory-efficient Python generator of `Results` objects when `stream=True` is passed to the model during inference:

!!! Example "Predict"

    === "Return a list with `stream=False`"
        ```python
        from ultralytics import YOLO

        # Load a model
        model = YOLO('yolov8n.pt')  # pretrained YOLOv8n model

        # Run batched inference on a list of images
        results = model(['im1.jpg', 'im2.jpg'])  # return a list of Results objects

        # Process results list
        for result in results:
            boxes = result.boxes  # Boxes object for bbox outputs
            masks = result.masks  # Masks object for segmentation masks outputs
            keypoints = result.keypoints  # Keypoints object for pose outputs
            probs = result.probs  # Probs object for classification outputs
        ```

    === "Return a generator with `stream=True`"
        ```python
        from ultralytics import YOLO

        # Load a model
        model = YOLO('yolov8n.pt')  # pretrained YOLOv8n model

        # Run batched inference on a list of images
        results = model(['im1.jpg', 'im2.jpg'], stream=True)  # return a generator of Results objects

        # Process results generator
        for result in results:
            boxes = result.boxes  # Boxes object for bbox outputs
            masks = result.masks  # Masks object for segmentation masks outputs
            keypoints = result.keypoints  # Keypoints object for pose outputs
            probs = result.probs  # Probs object for classification outputs
        ```

## Inference Sources

YOLOv8 can process different types of input sources for inference, as shown in the table below. The sources include static images, video streams, and various data formats. The table also indicates whether each source can be used in streaming mode with the argument `stream=True` ✅. Streaming mode is beneficial for processing videos or live streams as it creates a generator of results instead of loading all frames into memory.

!!! Tip "Tip"

    Use `stream=True` for processing long videos or large datasets to efficiently manage memory. When `stream=False`, the results for all frames or data points are stored in memory, which can quickly add up and cause out-of-memory errors for large inputs. In contrast, `stream=True` utilizes a generator, which only keeps the results of the current frame or data point in memory, significantly reducing memory consumption and preventing out-of-memory issues.

| Source         | Argument                                   | Type            | Notes                                                                                       |
|----------------|--------------------------------------------|-----------------|---------------------------------------------------------------------------------------------|
| image          | `'image.jpg'`                              | `str` or `Path` | Single image file.                                                                          |
| URL            | `'https://ultralytics.com/images/bus.jpg'` | `str`           | URL to an image.                                                                            |
| screenshot     | `'screen'`                                 | `str`           | Capture a screenshot.                                                                       |
| PIL            | `Image.open('im.jpg')`                     | `PIL.Image`     | HWC format with RGB channels.                                                               |
| OpenCV         | `cv2.imread('im.jpg')`                     | `np.ndarray`    | HWC format with BGR channels `uint8 (0-255)`.                                               |
| numpy          | `np.zeros((640,1280,3))`                   | `np.ndarray`    | HWC format with BGR channels `uint8 (0-255)`.                                               |
| torch          | `torch.zeros(16,3,320,640)`                | `torch.Tensor`  | BCHW format with RGB channels `float32 (0.0-1.0)`.                                          |
| CSV            | `'sources.csv'`                            | `str` or `Path` | CSV file containing paths to images, videos, or directories.                                |
| video ✅        | `'video.mp4'`                              | `str` or `Path` | Video file in formats like MP4, AVI, etc.                                                   |
| directory ✅    | `'path/'`                                  | `str` or `Path` | Path to a directory containing images or videos.                                            |
| glob ✅         | `'path/*.jpg'`                             | `str`           | Glob pattern to match multiple files. Use the `*` character as a wildcard.                  |
| YouTube ✅      | `'https://youtu.be/LNwODJXcvt4'`           | `str`           | URL to a YouTube video.                                                                     |
| stream ✅       | `'rtsp://example.com/media.mp4'`           | `str`           | URL for streaming protocols such as RTSP, RTMP, TCP, or an IP address.                      |
| multi-stream ✅ | `'list.streams'`                           | `str` or `Path` | `*.streams` text file with one stream URL per row, i.e. 8 streams will run at batch-size 8. |

Below are code examples for using each source type:

!!! Example "Prediction sources"

    === "image"
        Run inference on an image file.
        ```python
        from ultralytics import YOLO

        # Load a pretrained YOLOv8n model
        model = YOLO('yolov8n.pt')

        # Define path to the image file
        source = 'path/to/image.jpg'

        # Run inference on the source
        results = model(source)  # list of Results objects
        ```

    === "screenshot"
        Run inference on the current screen content as a screenshot.
        ```python
        from ultralytics import YOLO

        # Load a pretrained YOLOv8n model
        model = YOLO('yolov8n.pt')

        # Define current screenshot as source
        source = 'screen'

        # Run inference on the source
        results = model(source)  # list of Results objects
        ```

    === "URL"
        Run inference on an image or video hosted remotely via URL.
        ```python
        from ultralytics import YOLO

        # Load a pretrained YOLOv8n model
        model = YOLO('yolov8n.pt')

        # Define remote image or video URL
        source = 'https://ultralytics.com/images/bus.jpg'

        # Run inference on the source
        results = model(source)  # list of Results objects
        ```

    === "PIL"
        Run inference on an image opened with Python Imaging Library (PIL).
        ```python
        from PIL import Image
        from ultralytics import YOLO

        # Load a pretrained YOLOv8n model
        model = YOLO('yolov8n.pt')

        # Open an image using PIL
        source = Image.open('path/to/image.jpg')

        # Run inference on the source
        results = model(source)  # list of Results objects
        ```

    === "OpenCV"
        Run inference on an image read with OpenCV.
        ```python
        import cv2
        from ultralytics import YOLO

        # Load a pretrained YOLOv8n model
        model = YOLO('yolov8n.pt')

        # Read an image using OpenCV
        source = cv2.imread('path/to/image.jpg')

        # Run inference on the source
        results = model(source)  # list of Results objects
        ```

    === "numpy"
        Run inference on an image represented as a numpy array.
        ```python
        import numpy as np
        from ultralytics import YOLO

        # Load a pretrained YOLOv8n model
        model = YOLO('yolov8n.pt')

        # Create a random numpy array of HWC shape (640, 640, 3) with values in range [0, 255] and type uint8
        source = np.random.randint(low=0, high=255, size=(640, 640, 3), dtype='uint8')

        # Run inference on the source
        results = model(source)  # list of Results objects
        ```

    === "torch"
        Run inference on an image represented as a PyTorch tensor.
        ```python
        import torch
        from ultralytics import YOLO

        # Load a pretrained YOLOv8n model
        model = YOLO('yolov8n.pt')

        # Create a random torch tensor of BCHW shape (1, 3, 640, 640) with values in range [0, 1] and type float32
        source = torch.rand(1, 3, 640, 640, dtype=torch.float32)

        # Run inference on the source
        results = model(source)  # list of Results objects
        ```

    === "CSV"
        Run inference on a collection of images, URLs, videos and directories listed in a CSV file.
        ```python
        import torch
        from ultralytics import YOLO

        # Load a pretrained YOLOv8n model
        model = YOLO('yolov8n.pt')

        # Define a path to a CSV file with images, URLs, videos and directories
        source = 'path/to/file.csv'

        # Run inference on the source
        results = model(source)  # list of Results objects
        ```

    === "video"
        Run inference on a video file. By using `stream=True`, you can create a generator of Results objects to reduce memory usage.
        ```python
        from ultralytics import YOLO

        # Load a pretrained YOLOv8n model
        model = YOLO('yolov8n.pt')

        # Define path to video file
        source = 'path/to/video.mp4'

        # Run inference on the source
        results = model(source, stream=True)  # generator of Results objects
        ```

    === "directory"
        Run inference on all images and videos in a directory. To also capture images and videos in subdirectories use a glob pattern, i.e. `path/to/dir/**/*`.
        ```python
        from ultralytics import YOLO

        # Load a pretrained YOLOv8n model
        model = YOLO('yolov8n.pt')

        # Define path to directory containing images and videos for inference
        source = 'path/to/dir'

        # Run inference on the source
        results = model(source, stream=True)  # generator of Results objects
        ```

    === "glob"
        Run inference on all images and videos that match a glob expression with `*` characters.
        ```python
        from ultralytics import YOLO

        # Load a pretrained YOLOv8n model
        model = YOLO('yolov8n.pt')

        # Define a glob search for all JPG files in a directory
        source = 'path/to/dir/*.jpg'

        # OR define a recursive glob search for all JPG files including subdirectories
        source = 'path/to/dir/**/*.jpg'

        # Run inference on the source
        results = model(source, stream=True)  # generator of Results objects
        ```

    === "YouTube"
        Run inference on a YouTube video. By using `stream=True`, you can create a generator of Results objects to reduce memory usage for long videos.
        ```python
        from ultralytics import YOLO

        # Load a pretrained YOLOv8n model
        model = YOLO('yolov8n.pt')

        # Define source as YouTube video URL
        source = 'https://youtu.be/LNwODJXcvt4'

        # Run inference on the source
        results = model(source, stream=True)  # generator of Results objects
        ```

    === "Streams"
        Run inference on remote streaming sources using RTSP, RTMP, TCP and IP address protocols. If multiple streams are provided in a `*.streams` text file then batched inference will run, i.e. 8 streams will run at batch-size 8, otherwise single streams will run at batch-size 1.
        ```python
        from ultralytics import YOLO

        # Load a pretrained YOLOv8n model
        model = YOLO('yolov8n.pt')

        # Single stream with batch-size 1 inference
        source = 'rtsp://example.com/media.mp4'  # RTSP, RTMP, TCP or IP streaming address

        # Multiple streams with batched inference (i.e. batch-size 8 for 8 streams)
        source = 'path/to/list.streams'  # *.streams text file with one streaming address per row

        # Run inference on the source
        results = model(source, stream=True)  # generator of Results objects
        ```

## Inference Arguments

`model.predict()` accepts multiple arguments that can be passed at inference time to override defaults:

!!! Example

    ```python
    from ultralytics import YOLO

    # Load a pretrained YOLOv8n model
    model = YOLO('yolov8n.pt')

    # Run inference on 'bus.jpg' with arguments
    model.predict('bus.jpg', save=True, imgsz=320, conf=0.5)
    ```

<<<<<<< HEAD
All supported arguments:

| Name            | Type           | Default                | Description                                                                    |
|-----------------|----------------|------------------------|--------------------------------------------------------------------------------|
| `source`        | `str`          | `'ultralytics/assets'` | source directory for images or videos                                          |
| `conf`          | `float`        | `0.25`                 | object confidence threshold for detection                                      |
| `iou`           | `float`        | `0.7`                  | intersection over union (IoU) threshold for NMS                                |
| `imgsz`         | `int or tuple` | `640`                  | image size as scalar or (h, w) list, i.e. (640, 480)                           |
| `half`          | `bool`         | `False`                | use half precision (FP16)                                                      |
| `device`        | `None or str`  | `None`                 | device to run on, i.e. cuda device=0/1/2/3 or device=cpu                       |
| `show`          | `bool`         | `False`                | show results if possible                                                       |
| `save`          | `bool`         | `False`                | save images with results                                                       |
| `save_txt`      | `bool`         | `False`                | save results as .txt file                                                      |
| `save_conf`     | `bool`         | `False`                | save results with confidence scores                                            |
| `save_crop`     | `bool`         | `False`                | save cropped images with results                                               |
| `save_frames`   | `bool`         | `False`                | save individual video frames as JPEGs (True) instead of as a single video      |
| `hide_labels`   | `bool`         | `False`                | hide labels                                                                    |
| `hide_conf`     | `bool`         | `False`                | hide confidence scores                                                         |
| `max_det`       | `int`          | `300`                  | maximum number of detections per image                                         |
| `vid_stride`    | `bool`         | `False`                | video frame-rate stride                                                        |
| `stream_buffer` | `bool`         | `False`                | buffer all streaming frames (True) or return the most recent frame (False)     |
| `line_width`    | `None or int`  | `None`                 | The line width of the bounding boxes. If None, it is scaled to the image size. |
| `visualize`     | `bool`         | `False`                | visualize model features                                                       |
| `augment`       | `bool`         | `False`                | apply image augmentation to prediction sources                                 |
| `agnostic_nms`  | `bool`         | `False`                | class-agnostic NMS                                                             |
| `retina_masks`  | `bool`         | `False`                | use high-resolution segmentation masks                                         |
| `classes`       | `None or list` | `None`                 | filter results by class, i.e. classes=0, or classes=[0,2,3]                    |
| `boxes`         | `bool`         | `True`                 | Show boxes in segmentation predictions                                         |
=======
Inference arguments:

| Name            | Type           | Default                | Description                                                                |
|-----------------|----------------|------------------------|----------------------------------------------------------------------------|
| `source`        | `str`          | `'ultralytics/assets'` | source directory for images or videos                                      |
| `conf`          | `float`        | `0.25`                 | object confidence threshold for detection                                  |
| `iou`           | `float`        | `0.7`                  | intersection over union (IoU) threshold for NMS                            |
| `imgsz`         | `int or tuple` | `640`                  | image size as scalar or (h, w) list, i.e. (640, 480)                       |
| `half`          | `bool`         | `False`                | use half precision (FP16)                                                  |
| `device`        | `None or str`  | `None`                 | device to run on, i.e. cuda device=0/1/2/3 or device=cpu                   |
| `max_det`       | `int`          | `300`                  | maximum number of detections per image                                     |
| `vid_stride`    | `bool`         | `False`                | video frame-rate stride                                                    |
| `stream_buffer` | `bool`         | `False`                | buffer all streaming frames (True) or return the most recent frame (False) |
| `visualize`     | `bool`         | `False`                | visualize model features                                                   |
| `augment`       | `bool`         | `False`                | apply image augmentation to prediction sources                             |
| `agnostic_nms`  | `bool`         | `False`                | class-agnostic NMS                                                         |
| `retina_masks`  | `bool`         | `False`                | use high-resolution segmentation masks                                     |
| `classes`       | `None or list` | `None`                 | filter results by class, i.e. classes=0, or classes=[0,2,3]                |

Visualization arguments:

| Name          | Type          | Default | Description                                                     |
|---------------|---------------|---------|-----------------------------------------------------------------|
| `show`        | `bool`        | `False` | show predicted images and videos if environment allows          |
| `save`        | `bool`        | `False` | save predicted images and videos                                |
| `save_txt`    | `bool`        | `False` | save results as `.txt` file                                     |
| `save_conf`   | `bool`        | `False` | save results with confidence scores                             |
| `save_crop`   | `bool`        | `False` | save cropped images with results                                |
| `show_labels` | `bool`        | `True`  | show prediction labels, i.e. 'person'                           |
| `show_conf`   | `bool`        | `True`  | show prediction confidence, i.e. '0.99'                         |
| `show_boxes`  | `bool`        | `True`  | show prediction boxes                                           |
| `line_width`  | `None or int` | `None`  | line width of the bounding boxes. Scaled to image size if None. |
>>>>>>> e361194d

## Image and Video Formats

YOLOv8 supports various image and video formats, as specified in [data/utils.py](https://github.com/ultralytics/ultralytics/blob/main/ultralytics/data/utils.py). See the tables below for the valid suffixes and example predict commands.

### Images

The below table contains valid Ultralytics image formats.

| Image Suffixes | Example Predict Command          | Reference                                                                     |
|----------------|----------------------------------|-------------------------------------------------------------------------------|
| .bmp           | `yolo predict source=image.bmp`  | [Microsoft BMP File Format](https://en.wikipedia.org/wiki/BMP_file_format)    |
| .dng           | `yolo predict source=image.dng`  | [Adobe DNG](https://www.adobe.com/products/photoshop/extend.displayTab2.html) |
| .jpeg          | `yolo predict source=image.jpeg` | [JPEG](https://en.wikipedia.org/wiki/JPEG)                                    |
| .jpg           | `yolo predict source=image.jpg`  | [JPEG](https://en.wikipedia.org/wiki/JPEG)                                    |
| .mpo           | `yolo predict source=image.mpo`  | [Multi Picture Object](https://fileinfo.com/extension/mpo)                    |
| .png           | `yolo predict source=image.png`  | [Portable Network Graphics](https://en.wikipedia.org/wiki/PNG)                |
| .tif           | `yolo predict source=image.tif`  | [Tag Image File Format](https://en.wikipedia.org/wiki/TIFF)                   |
| .tiff          | `yolo predict source=image.tiff` | [Tag Image File Format](https://en.wikipedia.org/wiki/TIFF)                   |
| .webp          | `yolo predict source=image.webp` | [WebP](https://en.wikipedia.org/wiki/WebP)                                    |
| .pfm           | `yolo predict source=image.pfm`  | [Portable FloatMap](https://en.wikipedia.org/wiki/Netpbm#File_formats)        |

### Videos

The below table contains valid Ultralytics video formats.

| Video Suffixes | Example Predict Command          | Reference                                                                        |
|----------------|----------------------------------|----------------------------------------------------------------------------------|
| .asf           | `yolo predict source=video.asf`  | [Advanced Systems Format](https://en.wikipedia.org/wiki/Advanced_Systems_Format) |
| .avi           | `yolo predict source=video.avi`  | [Audio Video Interleave](https://en.wikipedia.org/wiki/Audio_Video_Interleave)   |
| .gif           | `yolo predict source=video.gif`  | [Graphics Interchange Format](https://en.wikipedia.org/wiki/GIF)                 |
| .m4v           | `yolo predict source=video.m4v`  | [MPEG-4 Part 14](https://en.wikipedia.org/wiki/M4V)                              |
| .mkv           | `yolo predict source=video.mkv`  | [Matroska](https://en.wikipedia.org/wiki/Matroska)                               |
| .mov           | `yolo predict source=video.mov`  | [QuickTime File Format](https://en.wikipedia.org/wiki/QuickTime_File_Format)     |
| .mp4           | `yolo predict source=video.mp4`  | [MPEG-4 Part 14 - Wikipedia](https://en.wikipedia.org/wiki/MPEG-4_Part_14)       |
| .mpeg          | `yolo predict source=video.mpeg` | [MPEG-1 Part 2](https://en.wikipedia.org/wiki/MPEG-1)                            |
| .mpg           | `yolo predict source=video.mpg`  | [MPEG-1 Part 2](https://en.wikipedia.org/wiki/MPEG-1)                            |
| .ts            | `yolo predict source=video.ts`   | [MPEG Transport Stream](https://en.wikipedia.org/wiki/MPEG_transport_stream)     |
| .wmv           | `yolo predict source=video.wmv`  | [Windows Media Video](https://en.wikipedia.org/wiki/Windows_Media_Video)         |
| .webm          | `yolo predict source=video.webm` | [WebM Project](https://en.wikipedia.org/wiki/WebM)                               |

## Working with Results

All Ultralytics `predict()` calls will return a list of `Results` objects:

!!! Example "Results"

    ```python
    from ultralytics import YOLO

    # Load a pretrained YOLOv8n model
    model = YOLO('yolov8n.pt')

    # Run inference on an image
    results = model('bus.jpg')  # list of 1 Results object
    results = model(['bus.jpg', 'zidane.jpg'])  # list of 2 Results objects
    ```

`Results` objects have the following attributes:

| Attribute    | Type                  | Description                                                                              |
|--------------|-----------------------|------------------------------------------------------------------------------------------|
| `orig_img`   | `numpy.ndarray`       | The original image as a numpy array.                                                     |
| `orig_shape` | `tuple`               | The original image shape in (height, width) format.                                      |
| `boxes`      | `Boxes, optional`     | A Boxes object containing the detection bounding boxes.                                  |
| `masks`      | `Masks, optional`     | A Masks object containing the detection masks.                                           |
| `probs`      | `Probs, optional`     | A Probs object containing probabilities of each class for classification task.           |
| `keypoints`  | `Keypoints, optional` | A Keypoints object containing detected keypoints for each object.                        |
| `speed`      | `dict`                | A dictionary of preprocess, inference, and postprocess speeds in milliseconds per image. |
| `names`      | `dict`                | A dictionary of class names.                                                             |
| `path`       | `str`                 | The path to the image file.                                                              |

`Results` objects have the following methods:

| Method          | Return Type     | Description                                                                         |
|-----------------|-----------------|-------------------------------------------------------------------------------------|
| `__getitem__()` | `Results`       | Return a Results object for the specified index.                                    |
| `__len__()`     | `int`           | Return the number of detections in the Results object.                              |
| `update()`      | `None`          | Update the boxes, masks, and probs attributes of the Results object.                |
| `cpu()`         | `Results`       | Return a copy of the Results object with all tensors on CPU memory.                 |
| `numpy()`       | `Results`       | Return a copy of the Results object with all tensors as numpy arrays.               |
| `cuda()`        | `Results`       | Return a copy of the Results object with all tensors on GPU memory.                 |
| `to()`          | `Results`       | Return a copy of the Results object with tensors on the specified device and dtype. |
| `new()`         | `Results`       | Return a new Results object with the same image, path, and names.                   |
| `keys()`        | `List[str]`     | Return a list of non-empty attribute names.                                         |
| `plot()`        | `numpy.ndarray` | Plots the detection results. Returns a numpy array of the annotated image.          |
| `verbose()`     | `str`           | Return log string for each task.                                                    |
| `save_txt()`    | `None`          | Save predictions into a txt file.                                                   |
| `save_crop()`   | `None`          | Save cropped predictions to `save_dir/cls/file_name.jpg`.                           |
| `tojson()`      | `None`          | Convert the object to JSON format.                                                  |

For more details see the `Results` class [documentation](../reference/engine/results.md).

### Boxes

`Boxes` object can be used to index, manipulate, and convert bounding boxes to different formats.

!!! Example "Boxes"

    ```python
    from ultralytics import YOLO

    # Load a pretrained YOLOv8n model
    model = YOLO('yolov8n.pt')

    # Run inference on an image
    results = model('bus.jpg')  # results list

    # View results
    for r in results:
        print(r.boxes)  # print the Boxes object containing the detection bounding boxes
    ```

Here is a table for the `Boxes` class methods and properties, including their name, type, and description:

| Name      | Type                      | Description                                                        |
|-----------|---------------------------|--------------------------------------------------------------------|
| `cpu()`   | Method                    | Move the object to CPU memory.                                     |
| `numpy()` | Method                    | Convert the object to a numpy array.                               |
| `cuda()`  | Method                    | Move the object to CUDA memory.                                    |
| `to()`    | Method                    | Move the object to the specified device.                           |
| `xyxy`    | Property (`torch.Tensor`) | Return the boxes in xyxy format.                                   |
| `conf`    | Property (`torch.Tensor`) | Return the confidence values of the boxes.                         |
| `cls`     | Property (`torch.Tensor`) | Return the class values of the boxes.                              |
| `id`      | Property (`torch.Tensor`) | Return the track IDs of the boxes (if available).                  |
| `xywh`    | Property (`torch.Tensor`) | Return the boxes in xywh format.                                   |
| `xyxyn`   | Property (`torch.Tensor`) | Return the boxes in xyxy format normalized by original image size. |
| `xywhn`   | Property (`torch.Tensor`) | Return the boxes in xywh format normalized by original image size. |

For more details see the `Boxes` class [documentation](../reference/engine/results.md#ultralytics.engine.results.Boxes).

### Masks

`Masks` object can be used index, manipulate and convert masks to segments.

!!! Example "Masks"

    ```python
    from ultralytics import YOLO

    # Load a pretrained YOLOv8n-seg Segment model
    model = YOLO('yolov8n-seg.pt')

    # Run inference on an image
    results = model('bus.jpg')  # results list

    # View results
    for r in results:
        print(r.masks)  # print the Masks object containing the detected instance masks
    ```

Here is a table for the `Masks` class methods and properties, including their name, type, and description:

| Name      | Type                      | Description                                                     |
|-----------|---------------------------|-----------------------------------------------------------------|
| `cpu()`   | Method                    | Returns the masks tensor on CPU memory.                         |
| `numpy()` | Method                    | Returns the masks tensor as a numpy array.                      |
| `cuda()`  | Method                    | Returns the masks tensor on GPU memory.                         |
| `to()`    | Method                    | Returns the masks tensor with the specified device and dtype.   |
| `xyn`     | Property (`torch.Tensor`) | A list of normalized segments represented as tensors.           |
| `xy`      | Property (`torch.Tensor`) | A list of segments in pixel coordinates represented as tensors. |

For more details see the `Masks` class [documentation](../reference/engine/results.md#ultralytics.engine.results.Masks).

### Keypoints

`Keypoints` object can be used index, manipulate and normalize coordinates.

!!! Example "Keypoints"

    ```python
    from ultralytics import YOLO

    # Load a pretrained YOLOv8n-pose Pose model
    model = YOLO('yolov8n-pose.pt')

    # Run inference on an image
    results = model('bus.jpg')  # results list

    # View results
    for r in results:
        print(r.keypoints)  # print the Keypoints object containing the detected keypoints
    ```

Here is a table for the `Keypoints` class methods and properties, including their name, type, and description:

| Name      | Type                      | Description                                                       |
|-----------|---------------------------|-------------------------------------------------------------------|
| `cpu()`   | Method                    | Returns the keypoints tensor on CPU memory.                       |
| `numpy()` | Method                    | Returns the keypoints tensor as a numpy array.                    |
| `cuda()`  | Method                    | Returns the keypoints tensor on GPU memory.                       |
| `to()`    | Method                    | Returns the keypoints tensor with the specified device and dtype. |
| `xyn`     | Property (`torch.Tensor`) | A list of normalized keypoints represented as tensors.            |
| `xy`      | Property (`torch.Tensor`) | A list of keypoints in pixel coordinates represented as tensors.  |
| `conf`    | Property (`torch.Tensor`) | Returns confidence values of keypoints if available, else None.   |

For more details see the `Keypoints` class [documentation](../reference/engine/results.md#ultralytics.engine.results.Keypoints).

### Probs

`Probs` object can be used index, get `top1` and `top5` indices and scores of classification.

!!! Example "Probs"

    ```python
    from ultralytics import YOLO

    # Load a pretrained YOLOv8n-cls Classify model
    model = YOLO('yolov8n-cls.pt')

    # Run inference on an image
    results = model('bus.jpg')  # results list

    # View results
    for r in results:
        print(r.probs)  # print the Probs object containing the detected class probabilities
    ```

Here's a table summarizing the methods and properties for the `Probs` class:

| Name       | Type                      | Description                                                             |
|------------|---------------------------|-------------------------------------------------------------------------|
| `cpu()`    | Method                    | Returns a copy of the probs tensor on CPU memory.                       |
| `numpy()`  | Method                    | Returns a copy of the probs tensor as a numpy array.                    |
| `cuda()`   | Method                    | Returns a copy of the probs tensor on GPU memory.                       |
| `to()`     | Method                    | Returns a copy of the probs tensor with the specified device and dtype. |
| `top1`     | Property (`int`)          | Index of the top 1 class.                                               |
| `top5`     | Property (`list[int]`)    | Indices of the top 5 classes.                                           |
| `top1conf` | Property (`torch.Tensor`) | Confidence of the top 1 class.                                          |
| `top5conf` | Property (`torch.Tensor`) | Confidences of the top 5 classes.                                       |

For more details see the `Probs` class [documentation](../reference/engine/results.md#ultralytics.engine.results.Probs).

## Plotting Results

You can use the `plot()` method of a `Result` objects to visualize predictions. It plots all prediction types (boxes, masks, keypoints, probabilities, etc.) contained in the `Results` object onto a numpy array that can then be shown or saved.

!!! Example "Plotting"

    ```python
    from PIL import Image
    from ultralytics import YOLO

    # Load a pretrained YOLOv8n model
    model = YOLO('yolov8n.pt')

    # Run inference on 'bus.jpg'
    results = model('bus.jpg')  # results list

    # Show the results
    for r in results:
        im_array = r.plot()  # plot a BGR numpy array of predictions
        im = Image.fromarray(im_array[..., ::-1])  # RGB PIL image
        im.show()  # show image
        im.save('results.jpg')  # save image
    ```

    The `plot()` method supports the following arguments:

    | Argument     | Type            | Description                                                                    | Default       |
    |--------------|-----------------|--------------------------------------------------------------------------------|---------------|
    | `conf`       | `bool`          | Whether to plot the detection confidence score.                                | `True`        |
    | `line_width` | `float`         | The line width of the bounding boxes. If None, it is scaled to the image size. | `None`        |
    | `font_size`  | `float`         | The font size of the text. If None, it is scaled to the image size.            | `None`        |
    | `font`       | `str`           | The font to use for the text.                                                  | `'Arial.ttf'` |
    | `pil`        | `bool`          | Whether to return the image as a PIL Image.                                    | `False`       |
    | `img`        | `numpy.ndarray` | Plot to another image. if not, plot to original image.                         | `None`        |
    | `im_gpu`     | `torch.Tensor`  | Normalized image in gpu with shape (1, 3, 640, 640), for faster mask plotting. | `None`        |
    | `kpt_radius` | `int`           | Radius of the drawn keypoints. Default is 5.                                   | `5`           |
    | `kpt_line`   | `bool`          | Whether to draw lines connecting keypoints.                                    | `True`        |
    | `labels`     | `bool`          | Whether to plot the label of bounding boxes.                                   | `True`        |
    | `boxes`      | `bool`          | Whether to plot the bounding boxes.                                            | `True`        |
    | `masks`      | `bool`          | Whether to plot the masks.                                                     | `True`        |
    | `probs`      | `bool`          | Whether to plot classification probability                                     | `True`        |

## Thread-Safe Inference

Ensuring thread safety during inference is crucial when you are running multiple YOLO models in parallel across different threads. Thread-safe inference guarantees that each thread's predictions are isolated and do not interfere with one another, avoiding race conditions and ensuring consistent and reliable outputs.

When using YOLO models in a multi-threaded application, it's important to instantiate separate model objects for each thread or employ thread-local storage to prevent conflicts:

!!! Example "Thread-Safe Inference"

    Instantiate a single model inside each thread for thread-safe inference:
    ```python
    from ultralytics import YOLO
    from threading import Thread

    def thread_safe_predict(image_path):
        # Instantiate a new model inside the thread
        local_model = YOLO("yolov8n.pt")
        results = local_model.predict(image_path)
        # Process results


    # Starting threads that each have their own model instance
    Thread(target=thread_safe_predict, args=("image1.jpg",)).start()
    Thread(target=thread_safe_predict, args=("image2.jpg",)).start()
    ```

For an in-depth look at thread-safe inference with YOLO models and step-by-step instructions, please refer to our [YOLO Thread-Safe Inference Guide](../guides/yolo-thread-safe-inference.md). This guide will provide you with all the necessary information to avoid common pitfalls and ensure that your multi-threaded inference runs smoothly.

## Streaming Source `for`-loop

Here's a Python script using OpenCV (`cv2`) and YOLOv8 to run inference on video frames. This script assumes you have already installed the necessary packages (`opencv-python` and `ultralytics`).

!!! Example "Streaming for-loop"

    ```python
    import cv2
    from ultralytics import YOLO

    # Load the YOLOv8 model
    model = YOLO('yolov8n.pt')

    # Open the video file
    video_path = "path/to/your/video/file.mp4"
    cap = cv2.VideoCapture(video_path)

    # Loop through the video frames
    while cap.isOpened():
        # Read a frame from the video
        success, frame = cap.read()

        if success:
            # Run YOLOv8 inference on the frame
            results = model(frame)

            # Visualize the results on the frame
            annotated_frame = results[0].plot()

            # Display the annotated frame
            cv2.imshow("YOLOv8 Inference", annotated_frame)

            # Break the loop if 'q' is pressed
            if cv2.waitKey(1) & 0xFF == ord("q"):
                break
        else:
            # Break the loop if the end of the video is reached
            break

    # Release the video capture object and close the display window
    cap.release()
    cv2.destroyAllWindows()
    ```

This script will run predictions on each frame of the video, visualize the results, and display them in a window. The loop can be exited by pressing 'q'.

[car spare parts]: https://github.com/RizwanMunawar/ultralytics/assets/62513924/a0f802a8-0776-44cf-8f17-93974a4a28a1

[football player detect]: https://github.com/RizwanMunawar/ultralytics/assets/62513924/7d320e1f-fc57-4d7f-a691-78ee579c3442

[human fall detect]: https://github.com/RizwanMunawar/ultralytics/assets/62513924/86437c4a-3227-4eee-90ef-9efb697bdb43<|MERGE_RESOLUTION|>--- conflicted
+++ resolved
@@ -339,36 +339,6 @@
     model.predict('bus.jpg', save=True, imgsz=320, conf=0.5)
     ```
 
-<<<<<<< HEAD
-All supported arguments:
-
-| Name            | Type           | Default                | Description                                                                    |
-|-----------------|----------------|------------------------|--------------------------------------------------------------------------------|
-| `source`        | `str`          | `'ultralytics/assets'` | source directory for images or videos                                          |
-| `conf`          | `float`        | `0.25`                 | object confidence threshold for detection                                      |
-| `iou`           | `float`        | `0.7`                  | intersection over union (IoU) threshold for NMS                                |
-| `imgsz`         | `int or tuple` | `640`                  | image size as scalar or (h, w) list, i.e. (640, 480)                           |
-| `half`          | `bool`         | `False`                | use half precision (FP16)                                                      |
-| `device`        | `None or str`  | `None`                 | device to run on, i.e. cuda device=0/1/2/3 or device=cpu                       |
-| `show`          | `bool`         | `False`                | show results if possible                                                       |
-| `save`          | `bool`         | `False`                | save images with results                                                       |
-| `save_txt`      | `bool`         | `False`                | save results as .txt file                                                      |
-| `save_conf`     | `bool`         | `False`                | save results with confidence scores                                            |
-| `save_crop`     | `bool`         | `False`                | save cropped images with results                                               |
-| `save_frames`   | `bool`         | `False`                | save individual video frames as JPEGs (True) instead of as a single video      |
-| `hide_labels`   | `bool`         | `False`                | hide labels                                                                    |
-| `hide_conf`     | `bool`         | `False`                | hide confidence scores                                                         |
-| `max_det`       | `int`          | `300`                  | maximum number of detections per image                                         |
-| `vid_stride`    | `bool`         | `False`                | video frame-rate stride                                                        |
-| `stream_buffer` | `bool`         | `False`                | buffer all streaming frames (True) or return the most recent frame (False)     |
-| `line_width`    | `None or int`  | `None`                 | The line width of the bounding boxes. If None, it is scaled to the image size. |
-| `visualize`     | `bool`         | `False`                | visualize model features                                                       |
-| `augment`       | `bool`         | `False`                | apply image augmentation to prediction sources                                 |
-| `agnostic_nms`  | `bool`         | `False`                | class-agnostic NMS                                                             |
-| `retina_masks`  | `bool`         | `False`                | use high-resolution segmentation masks                                         |
-| `classes`       | `None or list` | `None`                 | filter results by class, i.e. classes=0, or classes=[0,2,3]                    |
-| `boxes`         | `bool`         | `True`                 | Show boxes in segmentation predictions                                         |
-=======
 Inference arguments:
 
 | Name            | Type           | Default                | Description                                                                |
@@ -394,6 +364,7 @@
 |---------------|---------------|---------|-----------------------------------------------------------------|
 | `show`        | `bool`        | `False` | show predicted images and videos if environment allows          |
 | `save`        | `bool`        | `False` | save predicted images and videos                                |
+| `save_frames`   | `False`                | save individual video frames as JPEGs (True) instead of as a single video      |
 | `save_txt`    | `bool`        | `False` | save results as `.txt` file                                     |
 | `save_conf`   | `bool`        | `False` | save results with confidence scores                             |
 | `save_crop`   | `bool`        | `False` | save cropped images with results                                |
@@ -401,7 +372,6 @@
 | `show_conf`   | `bool`        | `True`  | show prediction confidence, i.e. '0.99'                         |
 | `show_boxes`  | `bool`        | `True`  | show prediction boxes                                           |
 | `line_width`  | `None or int` | `None`  | line width of the bounding boxes. Scaled to image size if None. |
->>>>>>> e361194d
 
 ## Image and Video Formats
 
