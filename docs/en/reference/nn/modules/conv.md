<<<<<<< HEAD
---
description: Explore detailed documentation on convolution modules like Conv, LightConv, GhostConv, and more used in Ultralytics models.
keywords: Ultralytics, convolution modules, Conv, LightConv, GhostConv, YOLO, deep learning, neural networks
---

# Reference for `ultralytics/nn/modules/conv.py`

!!! Note

    This file is available at [https://github.com/ultralytics/ultralytics/blob/main/ultralytics/nn/modules/conv.py](https://github.com/ultralytics/ultralytics/blob/main/ultralytics/nn/modules/conv.py). If you spot a problem please help fix it by [contributing](https://docs.ultralytics.com/help/contributing/) a [Pull Request](https://github.com/ultralytics/ultralytics/edit/main/ultralytics/nn/modules/conv.py) 🛠️. Thank you 🙏!

<br><br>

## ::: ultralytics.nn.modules.conv.Conv

<br><br>

## ::: ultralytics.nn.modules.conv.Conv2

<br><br>

## ::: ultralytics.nn.modules.conv.LightConv

<br><br>

## ::: ultralytics.nn.modules.conv.DWConv

<br><br>

## ::: ultralytics.nn.modules.conv.DWConvTranspose2d

<br><br>

## ::: ultralytics.nn.modules.conv.ConvTranspose

<br><br>

## ::: ultralytics.nn.modules.conv.Focus

<br><br>

## ::: ultralytics.nn.modules.conv.GhostConv

<br><br>

## ::: ultralytics.nn.modules.conv.RepConv

<br><br>

## ::: ultralytics.nn.modules.conv.ChannelAttention

<br><br>

## ::: ultralytics.nn.modules.conv.SpatialAttention

<br><br>

## ::: ultralytics.nn.modules.conv.CBAM

<br><br>

## ::: ultralytics.nn.modules.conv.Concat

<br><br>

## ::: ultralytics.nn.modules.conv.autopad

<br><br>
=======
---
description: Explore detailed documentation on convolution modules like Conv, LightConv, GhostConv, and more used in Ultralytics models.
keywords: Ultralytics, convolution modules, Conv, LightConv, GhostConv, YOLO, deep learning, neural networks
---

# Reference for `ultralytics/nn/modules/conv.py`

!!! Note

    This file is available at [https://github.com/ultralytics/ultralytics/blob/main/ultralytics/nn/modules/conv.py](https://github.com/ultralytics/ultralytics/blob/main/ultralytics/nn/modules/conv.py). If you spot a problem please help fix it by [contributing](https://docs.ultralytics.com/help/contributing/) a [Pull Request](https://github.com/ultralytics/ultralytics/edit/main/ultralytics/nn/modules/conv.py) 🛠️. Thank you 🙏!

<br>

## ::: ultralytics.nn.modules.conv.Conv

<br><br><hr><br>

## ::: ultralytics.nn.modules.conv.Conv2

<br><br><hr><br>

## ::: ultralytics.nn.modules.conv.LightConv

<br><br><hr><br>

## ::: ultralytics.nn.modules.conv.DWConv

<br><br><hr><br>

## ::: ultralytics.nn.modules.conv.DWConvTranspose2d

<br><br><hr><br>

## ::: ultralytics.nn.modules.conv.ConvTranspose

<br><br><hr><br>

## ::: ultralytics.nn.modules.conv.Focus

<br><br><hr><br>

## ::: ultralytics.nn.modules.conv.GhostConv

<br><br><hr><br>

## ::: ultralytics.nn.modules.conv.RepConv

<br><br><hr><br>

## ::: ultralytics.nn.modules.conv.ChannelAttention

<br><br><hr><br>

## ::: ultralytics.nn.modules.conv.SpatialAttention

<br><br><hr><br>

## ::: ultralytics.nn.modules.conv.CBAM

<br><br><hr><br>

## ::: ultralytics.nn.modules.conv.Concat

<br><br><hr><br>

## ::: ultralytics.nn.modules.conv.autopad

<br><br>
>>>>>>> 9f22f451
<|MERGE_RESOLUTION|>--- conflicted
+++ resolved
@@ -1,73 +1,3 @@
-<<<<<<< HEAD
----
-description: Explore detailed documentation on convolution modules like Conv, LightConv, GhostConv, and more used in Ultralytics models.
-keywords: Ultralytics, convolution modules, Conv, LightConv, GhostConv, YOLO, deep learning, neural networks
----
-
-# Reference for `ultralytics/nn/modules/conv.py`
-
-!!! Note
-
-    This file is available at [https://github.com/ultralytics/ultralytics/blob/main/ultralytics/nn/modules/conv.py](https://github.com/ultralytics/ultralytics/blob/main/ultralytics/nn/modules/conv.py). If you spot a problem please help fix it by [contributing](https://docs.ultralytics.com/help/contributing/) a [Pull Request](https://github.com/ultralytics/ultralytics/edit/main/ultralytics/nn/modules/conv.py) 🛠️. Thank you 🙏!
-
-<br><br>
-
-## ::: ultralytics.nn.modules.conv.Conv
-
-<br><br>
-
-## ::: ultralytics.nn.modules.conv.Conv2
-
-<br><br>
-
-## ::: ultralytics.nn.modules.conv.LightConv
-
-<br><br>
-
-## ::: ultralytics.nn.modules.conv.DWConv
-
-<br><br>
-
-## ::: ultralytics.nn.modules.conv.DWConvTranspose2d
-
-<br><br>
-
-## ::: ultralytics.nn.modules.conv.ConvTranspose
-
-<br><br>
-
-## ::: ultralytics.nn.modules.conv.Focus
-
-<br><br>
-
-## ::: ultralytics.nn.modules.conv.GhostConv
-
-<br><br>
-
-## ::: ultralytics.nn.modules.conv.RepConv
-
-<br><br>
-
-## ::: ultralytics.nn.modules.conv.ChannelAttention
-
-<br><br>
-
-## ::: ultralytics.nn.modules.conv.SpatialAttention
-
-<br><br>
-
-## ::: ultralytics.nn.modules.conv.CBAM
-
-<br><br>
-
-## ::: ultralytics.nn.modules.conv.Concat
-
-<br><br>
-
-## ::: ultralytics.nn.modules.conv.autopad
-
-<br><br>
-=======
 ---
 description: Explore detailed documentation on convolution modules like Conv, LightConv, GhostConv, and more used in Ultralytics models.
 keywords: Ultralytics, convolution modules, Conv, LightConv, GhostConv, YOLO, deep learning, neural networks
@@ -135,5 +65,4 @@
 
 ## ::: ultralytics.nn.modules.conv.autopad
 
-<br><br>
->>>>>>> 9f22f451
+<br><br>