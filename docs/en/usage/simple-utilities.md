---
comments: true
description: Explore essential utilities in the Ultralytics package to speed up and enhance your workflows. Learn about data processing, annotations, conversions, and more.
keywords: Ultralytics, utilities, data processing, auto annotation, YOLO, dataset conversion, bounding boxes, image compression, machine learning tools
---

# Simple Utilities

<p align="center">
  <img src="https://github.com/ultralytics/ultralytics/assets/62214284/516112de-4567-49f8-b93f-b55a10b79dd7" alt="code with perspective">
</p>

The `ultralytics` package comes with a myriad of utilities that can support, enhance, and speed up your workflows. There are many more available, but here are some that will be useful for most developers. They're also a great reference point to use when learning to program.

<p align="center">
  <br>
  <iframe loading="lazy" width="720" height="405" src="https://www.youtube.com/embed/1bPY2LRG590"
    title="YouTube video player" frameborder="0"
    allow="accelerometer; autoplay; clipboard-write; encrypted-media; gyroscope; picture-in-picture; web-share"
    allowfullscreen>
  </iframe>
  <br>
  <strong>Watch:</strong> Ultralytics Utilities | Auto Annotation, Explorer API and Dataset Conversion
</p>

## Data

### YOLO Data Explorer

[YOLO Explorer](../datasets/explorer/index.md) was added in the `8.1.0` anniversary update and is a powerful tool you can use to better understand your dataset. One of the key functions that YOLO Explorer provides, is the ability to use text queries to find object instances in your dataset.

### Auto Labeling / Annotations

Dataset annotation is a very resource intensive and time-consuming process. If you have a YOLO object detection model trained on a reasonable amount of data, you can use it and [SAM](../models/sam.md) to auto-annotate additional data (segmentation format).

```{ .py .annotate }
from ultralytics.data.annotator import auto_annotate

auto_annotate(  # (1)!
    data="path/to/new/data",
    det_model="yolov8n.pt",
    sam_model="mobile_sam.pt",
    device="cuda",
    output_dir="path/to/save_labels",
)
```

1. Nothing returns from this function

- [See the reference section for `annotator.auto_annotate`](../reference/data/annotator.md#ultralytics.data.annotator.auto_annotate) for more insight on how the function operates.

- Use in combination with the [function `segments2boxes`](#convert-segments-to-bounding-boxes) to generate object detection bounding boxes as well

### Convert COCO into YOLO Format

Use to convert COCO JSON annotations into proper YOLO format. For object detection (bounding box) datasets, `use_segments` and `use_keypoints` should both be `False`

```{ .py .annotate }
from ultralytics.data.converter import convert_coco

convert_coco(  # (1)!
    "../datasets/coco/annotations/",
    use_segments=False,
    use_keypoints=False,
    cls91to80=True,
)
```

1. Nothing returns from this function

For additional information about the `convert_coco` function, [visit the reference page](../reference/data/converter.md#ultralytics.data.converter.convert_coco)

### Get Bounding Box Dimensions

```{.py .annotate }
from ultralytics.utils.plotting import Annotator
from ultralytics import YOLO
import cv2

model = YOLO('yolov8n.pt')  # Load pretrain or fine-tune model

# Process the image
source = cv2.imread('path/to/image.jpg')
results = model(source)

# Extract results
annotator = Annotator(source, example=model.names)

for box in results[0].boxes.xyxy.cpu():
    width, height, area = annotator.get_bbox_dimension(box)
    print("Bounding Box Width {}, Height {}, Area {}".format(
        width.item(), height.item(), area.item()))
```

### Convert Bounding Boxes to Segments

With existing `x y w h` bounding box data, convert to segments using the `yolo_bbox2segment` function. The files for images and annotations need to be organized like this:

```
data
|__ images
    ├─ 001.jpg
    ├─ 002.jpg
    ├─ ..
    └─ NNN.jpg
|__ labels
    ├─ 001.txt
    ├─ 002.txt
    ├─ ..
    └─ NNN.txt
```

```{ .py .annotate }
from ultralytics.data.converter import yolo_bbox2segment

yolo_bbox2segment(  # (1)!
    im_dir="path/to/images",
    save_dir=None,  # saved to "labels-segment" in images directory
    sam_model="sam_b.pt",
)
```

1. Nothing returns from this function

[Visit the `yolo_bbox2segment` reference page](../reference/data/converter.md#ultralytics.data.converter.yolo_bbox2segment) for more information regarding the function.

### Convert Segments to Bounding Boxes

If you have a dataset that uses the [segmentation dataset format](../datasets/segment/index.md) you can easily convert these into up-right (or horizontal) bounding boxes (`x y w h` format) with this function.

```python
import numpy as np

from ultralytics.utils.ops import segments2boxes

segments = np.array(
    [
        [805, 392, 797, 400, ..., 808, 714, 808, 392],
        [115, 398, 113, 400, ..., 150, 400, 149, 298],
        [267, 412, 265, 413, ..., 300, 413, 299, 412],
    ]
)

segments2boxes([s.reshape(-1, 2) for s in segments])
# >>> array([[ 741.66, 631.12, 133.31, 479.25],
#           [ 146.81, 649.69, 185.62, 502.88],
#           [ 281.81, 636.19, 118.12, 448.88]],
#           dtype=float32) # xywh bounding boxes
```

To understand how this function works, visit the [reference page](../reference/utils/ops.md#ultralytics.utils.ops.segments2boxes)

## Utilities

### Image Compression

Compresses a single image file to reduced size while preserving its aspect ratio and quality. If the input image is smaller than the maximum dimension, it will not be resized.

```{ .py .annotate }
from pathlib import Path

from ultralytics.data.utils import compress_one_image

for f in Path("path/to/dataset").rglob("*.jpg"):
    compress_one_image(f)  # (1)!
```

1. Nothing returns from this function

### Auto-split Dataset

Automatically split a dataset into `train`/`val`/`test` splits and save the resulting splits into `autosplit_*.txt` files. This function will use random sampling, which is not included when using [`fraction` argument for training](../modes/train.md#train-settings).

```{ .py .annotate }
from ultralytics.data.utils import autosplit

autosplit(  # (1)!
    path="path/to/images",
    weights=(0.9, 0.1, 0.0),  # (train, validation, test) fractional splits
    annotated_only=False,  # split only images with annotation file when True
)
```

1. Nothing returns from this function

See the [Reference page](../reference/data/utils.md#ultralytics.data.utils.autosplit) for additional details on this function.

### Segment-polygon to Binary Mask

Convert a single polygon (as list) to a binary mask of the specified image size. Polygon in the form of `[N, 2]` with `N` as the number of `(x, y)` points defining the polygon contour.

!!! warning

    `N` <b><u>must always</b></u> be even.

```python
import numpy as np

from ultralytics.data.utils import polygon2mask

imgsz = (1080, 810)
polygon = np.array([805, 392, 797, 400, ..., 808, 714, 808, 392])  # (238, 2)

mask = polygon2mask(
    imgsz,  # tuple
    [polygon],  # input as list
    color=255,  # 8-bit binary
    downsample_ratio=1,
)
```

## Bounding Boxes

### Bounding Box (horizontal) Instances

To manage bounding box data, the `Bboxes` class will help to convert between box coordinate formatting, scale box dimensions, calculate areas, include offsets, and more!

```python
import numpy as np

from ultralytics.utils.instance import Bboxes

boxes = Bboxes(
    bboxes=np.array(
        [
            [22.878, 231.27, 804.98, 756.83],
            [48.552, 398.56, 245.35, 902.71],
            [669.47, 392.19, 809.72, 877.04],
            [221.52, 405.8, 344.98, 857.54],
            [0, 550.53, 63.01, 873.44],
            [0.0584, 254.46, 32.561, 324.87],
        ]
    ),
    format="xyxy",
)

boxes.areas()
# >>> array([ 4.1104e+05,       99216,       68000,       55772,       20347,      2288.5])

boxes.convert("xywh")
print(boxes.bboxes)
# >>> array(
#     [[ 413.93, 494.05,  782.1, 525.56],
#      [ 146.95, 650.63,  196.8, 504.15],
#      [  739.6, 634.62, 140.25, 484.85],
#      [ 283.25, 631.67, 123.46, 451.74],
#      [ 31.505, 711.99,  63.01, 322.91],
#      [  16.31, 289.67, 32.503,  70.41]]
# )
```

See the [`Bboxes` reference section](../reference/utils/instance.md#ultralytics.utils.instance.Bboxes) for more attributes and methods available.

!!! tip

    Many of the following functions (and more) can be accessed using the [`Bboxes` class](#bounding-box-horizontal-instances) but if you prefer to work with the functions directly, see the next subsections on how to import these independently.

### Scaling Boxes

When scaling and image up or down, corresponding bounding box coordinates can be appropriately scaled to match using `ultralytics.utils.ops.scale_boxes`.

```{ .py .annotate }
import cv2 as cv
import numpy as np

from ultralytics.utils.ops import scale_boxes

image = cv.imread("ultralytics/assets/bus.jpg")
h, w, c = image.shape
resized = cv.resize(image, None, (), fx=1.2, fy=1.2)
new_h, new_w, _ = resized.shape

xyxy_boxes = np.array(
    [
        [22.878, 231.27, 804.98, 756.83],
        [48.552, 398.56, 245.35, 902.71],
        [669.47, 392.19, 809.72, 877.04],
        [221.52, 405.8, 344.98, 857.54],
        [0, 550.53, 63.01, 873.44],
        [0.0584, 254.46, 32.561, 324.87],
    ]
)

new_boxes = scale_boxes(
    img1_shape=(h, w),  # original image dimensions
    boxes=xyxy_boxes,  # boxes from original image
    img0_shape=(new_h, new_w),  # resized image dimensions (scale to)
    ratio_pad=None,
    padding=False,
    xywh=False,
)

print(new_boxes)  # (1)!
# >>> array(
#     [[  27.454,  277.52,  965.98,   908.2],
#     [   58.262,  478.27,  294.42,  1083.3],
#     [   803.36,  470.63,  971.66,  1052.4],
#     [   265.82,  486.96,  413.98,    1029],
#     [        0,  660.64,  75.612,  1048.1],
#     [   0.0701,  305.35,  39.073,  389.84]]
# )
```

1. Bounding boxes scaled for the new image size

### Bounding Box Format Conversions

#### XYXY → XYWH

Convert bounding box coordinates from (x1, y1, x2, y2) format to (x, y, width, height) format where (x1, y1) is the top-left corner and (x2, y2) is the bottom-right corner.

```python
import numpy as np

from ultralytics.utils.ops import xyxy2xywh

xyxy_boxes = np.array(
    [
        [22.878, 231.27, 804.98, 756.83],
        [48.552, 398.56, 245.35, 902.71],
        [669.47, 392.19, 809.72, 877.04],
        [221.52, 405.8, 344.98, 857.54],
        [0, 550.53, 63.01, 873.44],
        [0.0584, 254.46, 32.561, 324.87],
    ]
)
xywh = xyxy2xywh(xyxy_boxes)

print(xywh)
# >>> array(
#     [[ 413.93,  494.05,   782.1, 525.56],
#     [  146.95,  650.63,   196.8, 504.15],
#     [   739.6,  634.62,  140.25, 484.85],
#     [  283.25,  631.67,  123.46, 451.74],
#     [  31.505,  711.99,   63.01, 322.91],
#     [   16.31,  289.67,  32.503,  70.41]]
# )
```

### All Bounding Box Conversions

```python
<<<<<<< HEAD

=======
from ultralytics.utils.ops import (
    ltwh2xywh,
    ltwh2xyxy,
    xywh2ltwh,  # xywh → top-left corner, w, h
    xywh2xyxy,
    xywhn2xyxy,  # normalized → pixel
    xyxy2ltwh,  # xyxy → top-left corner, w, h
    xyxy2xywhn,  # pixel → normalized
)

for func in (
    ltwh2xywh,
    ltwh2xyxy,
    xywh2ltwh,
    xywh2xyxy,
    xywhn2xyxy,
    xyxy2ltwh,
    xyxy2xywhn):
  print(help(func))  # print function docstrings
>>>>>>> 6bddeda3
```

See docstring for each function or visit the `ultralytics.utils.ops` [reference page](../reference/utils/ops.md) to read more about each function.

## Plotting

### Drawing Annotations

Ultralytics includes an Annotator class that can be used to annotate any kind of data. It's easiest to use with [object detection bounding boxes](../modes/predict.md#boxes), [pose key points](../modes/predict.md#keypoints), and [oriented bounding boxes](../modes/predict.md#obb).

#### Horizontal Bounding Boxes

```{ .py .annotate }
import cv2 as cv
import numpy as np

from ultralytics.utils.plotting import Annotator, colors

names = {  # (1)!
    0: "person",
    5: "bus",
    11: "stop sign",
}

image = cv.imread("ultralytics/assets/bus.jpg")
ann = Annotator(
    image,
    line_width=None,  # default auto-size
    font_size=None,  # default auto-size
    font="Arial.ttf",  # must be ImageFont compatible
    pil=False,  # use PIL, otherwise uses OpenCV
)

xyxy_boxes = np.array(
    [
        [5, 22.878, 231.27, 804.98, 756.83],  # class-idx x1 y1 x2 y2
        [0, 48.552, 398.56, 245.35, 902.71],
        [0, 669.47, 392.19, 809.72, 877.04],
        [0, 221.52, 405.8, 344.98, 857.54],
        [0, 0, 550.53, 63.01, 873.44],
        [11, 0.0584, 254.46, 32.561, 324.87],
    ]
)

for nb, box in enumerate(xyxy_boxes):
    c_idx, *box = box
    label = f"{str(nb).zfill(2)}:{names.get(int(c_idx))}"
    ann.box_label(box, label, color=colors(c_idx, bgr=True))

image_with_bboxes = ann.result()
```

1. Names can be used from `model.names` when [working with detection results](../modes/predict.md#working-with-results)

#### Oriented Bounding Boxes (OBB)

```python
import cv2 as cv
import numpy as np

from ultralytics.utils.plotting import Annotator, colors

obb_names = {10: "small vehicle"}
obb_image = cv.imread("datasets/dota8/images/train/P1142__1024__0___824.jpg")
obb_boxes = np.array(
    [
        [0, 635, 560, 919, 719, 1087, 420, 803, 261],  # class-idx x1 y1 x2 y2 x3 y2 x4 y4
        [0, 331, 19, 493, 260, 776, 70, 613, -171],
        [9, 869, 161, 886, 147, 851, 101, 833, 115],
    ]
)
ann = Annotator(
    obb_image,
    line_width=None,  # default auto-size
    font_size=None,  # default auto-size
    font="Arial.ttf",  # must be ImageFont compatible
    pil=False,  # use PIL, otherwise uses OpenCV
)
for obb in obb_boxes:
    c_idx, *obb = obb
    obb = np.array(obb).reshape(-1, 4, 2).squeeze()
    label = f"{obb_names.get(int(c_idx))}"
    ann.box_label(
        obb,
        label,
        color=colors(c_idx, True),
        rotated=True,
    )

image_with_obb = ann.result()
```

See the [`Annotator` Reference Page](../reference/utils/plotting.md#ultralytics.utils.plotting.Annotator) for additional insight.

## Miscellaneous

### Code Profiling

Check duration for code to run/process either using `with` or as a decorator.

```python
from ultralytics.utils.ops import Profile

with Profile(device="cuda:0") as dt:
    pass  # operation to measure

print(dt)
# >>> "Elapsed time is 9.5367431640625e-07 s"
```

### Ultralytics Supported Formats

Want or need to use the formats of [images or videos types supported](../modes/predict.md#image-and-video-formats) by Ultralytics programmatically? Use these constants if you need.

```python
from ultralytics.data.utils import IMG_FORMATS

print(IMG_FORMATS)
# {'tiff', 'pfm', 'bmp', 'mpo', 'dng', 'jpeg', 'png', 'webp', 'tif', 'jpg'}

print(VID_FORMATS)
# {'avi', 'mpg', 'wmv', 'mpeg', 'm4v', 'mov', 'mp4', 'asf', 'mkv', 'ts', 'gif', 'webm'}
```

### Make Divisible

Calculates the nearest whole number to `x` to make evenly divisible when divided by `y`.

```python
from ultralytics.utils.ops import make_divisible

make_divisible(7, 3)
# >>> 9
make_divisible(7, 2)
# >>> 8
```<|MERGE_RESOLUTION|>--- conflicted
+++ resolved
@@ -340,9 +340,6 @@
 ### All Bounding Box Conversions
 
 ```python
-<<<<<<< HEAD
-
-=======
 from ultralytics.utils.ops import (
     ltwh2xywh,
     ltwh2xyxy,
@@ -362,7 +359,6 @@
     xyxy2ltwh,
     xyxy2xywhn):
   print(help(func))  # print function docstrings
->>>>>>> 6bddeda3
 ```
 
 See docstring for each function or visit the `ultralytics.utils.ops` [reference page](../reference/utils/ops.md) to read more about each function.
