<<<<<<< HEAD
# YOLOv8 with SAHI (Inference on Video)

[SAHI](https://docs.ultralytics.com/guides/sahi-tiled-inference/) is designed to optimize object detection algorithms for large-scale and high-resolution imagery. It partitions images into manageable slices, performs object detection on each slice, and then stitches the results back together. This tutorial will guide you through the process of running YOLOv8 inference on video files with the aid of SAHI.

## Table of Contents

- [Step 1: Install the Required Libraries](#step-1-install-the-required-libraries)
- [Step 2: Run the Inference with SAHI using Ultralytics YOLOv8](#step-2-run-the-inference-with-sahi-using-ultralytics-yolov8)
- [Usage Options](#usage-options)
- [FAQ](#faq)

## Step 1: Install the Required Libraries

Clone the repository, install dependencies and `cd` to this local directory for commands in Step 2.

```bash
# Clone ultralytics repo
git clone https://github.com/ultralytics/ultralytics

# Install dependencies
pip install sahi ultralytics

# cd to local directory
cd ultralytics/examples/YOLOv8-SAHI-Inference-Video
```

## Step 2: Run the Inference with SAHI using Ultralytics YOLOv8

Here are the basic commands for running the inference:

```bash
#if you want to save results
python yolov8_sahi.py --source "path/to/video.mp4" --save-img

#if you want to change model file
python yolov8_sahi.py --source "path/to/video.mp4" --save-img --weights "yolov8n.pt"
```

## Usage Options

- `--source`: Specifies the path to the video file you want to run inference on.
- `--save-img`: Flag to save the detection results as images.
- `--weights`: Specifies a different YOLOv8 model file (e.g., `yolov8n.pt`, `yolov8s.pt`, `yolov8m.pt`, `yolov8l.pt`, `yolov8x.pt`).

## FAQ

**1. What is SAHI?**

SAHI stands for Slicing, Analysis, and Healing of Images. It is a library designed to optimize object detection algorithms for large-scale and high-resolution images. The library source code is available on [GitHub](https://github.com/obss/sahi).

**2. Why use SAHI with YOLOv8?**

SAHI can handle large-scale images by slicing them into smaller, more manageable sizes without compromising the detection quality. This makes it a great companion to YOLOv8, especially when working with high-resolution videos.

**3. How do I debug issues?**

You can add the `--debug` flag to your command to print out more information during inference:

```bash
python yolov8_sahi.py --source "path to video file" --debug
```

**4. Can I use other YOLO versions?**

Yes, you can specify different YOLO model weights using the `--weights` option.

**5. Where can I find more information?**

For a full guide to YOLOv8 with SAHI see [https://docs.ultralytics.com/guides/sahi-tiled-inference](https://docs.ultralytics.com/guides/sahi-tiled-inference/).
=======
# YOLOv8 with SAHI (Inference on Video)

[SAHI](https://docs.ultralytics.com/guides/sahi-tiled-inference/) is designed to optimize object detection algorithms for large-scale and high-resolution imagery. It partitions images into manageable slices, performs object detection on each slice, and then stitches the results back together. This tutorial will guide you through the process of running YOLOv8 inference on video files with the aid of SAHI.

## Table of Contents

- [Step 1: Install the Required Libraries](#step-1-install-the-required-libraries)
- [Step 2: Run the Inference with SAHI using Ultralytics YOLOv8](#step-2-run-the-inference-with-sahi-using-ultralytics-yolov8)
- [Usage Options](#usage-options)
- [FAQ](#faq)

## Step 1: Install the Required Libraries

Clone the repository, install dependencies and `cd` to this local directory for commands in Step 2.

```bash
# Clone ultralytics repo
git clone https://github.com/ultralytics/ultralytics

# Install dependencies
pip install sahi ultralytics

# cd to local directory
cd ultralytics/examples/YOLOv8-SAHI-Inference-Video
```

## Step 2: Run the Inference with SAHI using Ultralytics YOLOv8

Here are the basic commands for running the inference:

```bash
#if you want to save results
python yolov8_sahi.py --source "path/to/video.mp4" --save-img

#if you want to change model file
python yolov8_sahi.py --source "path/to/video.mp4" --save-img --weights "yolov8n.pt"
```

## Usage Options

- `--source`: Specifies the path to the video file you want to run inference on.
- `--save-img`: Flag to save the detection results as images.
- `--weights`: Specifies a different YOLOv8 model file (e.g., `yolov8n.pt`, `yolov8s.pt`, `yolov8m.pt`, `yolov8l.pt`, `yolov8x.pt`).

## FAQ

**1. What is SAHI?**

SAHI stands for Slicing Aided Hyper Inference. It is a library designed to optimize object detection algorithms for large-scale and high-resolution images. The library source code is available on [GitHub](https://github.com/obss/sahi).

**2. Why use SAHI with YOLOv8?**

SAHI can handle large-scale images by slicing them into smaller, more manageable sizes without compromising the detection quality. This makes it a great companion to YOLOv8, especially when working with high-resolution videos.

**3. How do I debug issues?**

You can add the `--debug` flag to your command to print out more information during inference:

```bash
python yolov8_sahi.py --source "path to video file" --debug
```

**4. Can I use other YOLO versions?**

Yes, you can specify different YOLO model weights using the `--weights` option.

**5. Where can I find more information?**

For a full guide to YOLOv8 with SAHI see [https://docs.ultralytics.com/guides/sahi-tiled-inference](https://docs.ultralytics.com/guides/sahi-tiled-inference/).
>>>>>>> 9f22f451
<|MERGE_RESOLUTION|>--- conflicted
+++ resolved
@@ -1,74 +1,3 @@
-<<<<<<< HEAD
-# YOLOv8 with SAHI (Inference on Video)
-
-[SAHI](https://docs.ultralytics.com/guides/sahi-tiled-inference/) is designed to optimize object detection algorithms for large-scale and high-resolution imagery. It partitions images into manageable slices, performs object detection on each slice, and then stitches the results back together. This tutorial will guide you through the process of running YOLOv8 inference on video files with the aid of SAHI.
-
-## Table of Contents
-
-- [Step 1: Install the Required Libraries](#step-1-install-the-required-libraries)
-- [Step 2: Run the Inference with SAHI using Ultralytics YOLOv8](#step-2-run-the-inference-with-sahi-using-ultralytics-yolov8)
-- [Usage Options](#usage-options)
-- [FAQ](#faq)
-
-## Step 1: Install the Required Libraries
-
-Clone the repository, install dependencies and `cd` to this local directory for commands in Step 2.
-
-```bash
-# Clone ultralytics repo
-git clone https://github.com/ultralytics/ultralytics
-
-# Install dependencies
-pip install sahi ultralytics
-
-# cd to local directory
-cd ultralytics/examples/YOLOv8-SAHI-Inference-Video
-```
-
-## Step 2: Run the Inference with SAHI using Ultralytics YOLOv8
-
-Here are the basic commands for running the inference:
-
-```bash
-#if you want to save results
-python yolov8_sahi.py --source "path/to/video.mp4" --save-img
-
-#if you want to change model file
-python yolov8_sahi.py --source "path/to/video.mp4" --save-img --weights "yolov8n.pt"
-```
-
-## Usage Options
-
-- `--source`: Specifies the path to the video file you want to run inference on.
-- `--save-img`: Flag to save the detection results as images.
-- `--weights`: Specifies a different YOLOv8 model file (e.g., `yolov8n.pt`, `yolov8s.pt`, `yolov8m.pt`, `yolov8l.pt`, `yolov8x.pt`).
-
-## FAQ
-
-**1. What is SAHI?**
-
-SAHI stands for Slicing, Analysis, and Healing of Images. It is a library designed to optimize object detection algorithms for large-scale and high-resolution images. The library source code is available on [GitHub](https://github.com/obss/sahi).
-
-**2. Why use SAHI with YOLOv8?**
-
-SAHI can handle large-scale images by slicing them into smaller, more manageable sizes without compromising the detection quality. This makes it a great companion to YOLOv8, especially when working with high-resolution videos.
-
-**3. How do I debug issues?**
-
-You can add the `--debug` flag to your command to print out more information during inference:
-
-```bash
-python yolov8_sahi.py --source "path to video file" --debug
-```
-
-**4. Can I use other YOLO versions?**
-
-Yes, you can specify different YOLO model weights using the `--weights` option.
-
-**5. Where can I find more information?**
-
-For a full guide to YOLOv8 with SAHI see [https://docs.ultralytics.com/guides/sahi-tiled-inference](https://docs.ultralytics.com/guides/sahi-tiled-inference/).
-=======
 # YOLOv8 with SAHI (Inference on Video)
 
 [SAHI](https://docs.ultralytics.com/guides/sahi-tiled-inference/) is designed to optimize object detection algorithms for large-scale and high-resolution imagery. It partitions images into manageable slices, performs object detection on each slice, and then stitches the results back together. This tutorial will guide you through the process of running YOLOv8 inference on video files with the aid of SAHI.
@@ -137,5 +66,4 @@
 
 **5. Where can I find more information?**
 
-For a full guide to YOLOv8 with SAHI see [https://docs.ultralytics.com/guides/sahi-tiled-inference](https://docs.ultralytics.com/guides/sahi-tiled-inference/).
->>>>>>> 9f22f451
+For a full guide to YOLOv8 with SAHI see [https://docs.ultralytics.com/guides/sahi-tiled-inference](https://docs.ultralytics.com/guides/sahi-tiled-inference/).