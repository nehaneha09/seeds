--- conflicted
+++ resolved
@@ -2,7 +2,7 @@
 
 site_name: Ultralytics YOLOv8 Docs
 site_url: https://docs.ultralytics.com
-site_description: The official documentation for Ultralytics YOLOv8, providing comprehensive guides, tutorials, and references to get you started on your AI journey.
+site_description: Explore Ultralytics YOLOv8, a cutting-edge real-time object detection and image segmentation model for various applications and hardware platforms.
 site_author: Ultralytics
 repo_url: https://github.com/ultralytics/ultralytics
 edit_uri: https://github.com/ultralytics/ultralytics/tree/main/docs
@@ -338,15 +338,9 @@
   - mkdocstrings
   - search
   - ultralytics:
-<<<<<<< HEAD
       add_desc: False
       add_image: True
       default_image: https://raw.githubusercontent.com/ultralytics/assets/main/yolov8/banner-yolov8.png
-=======
-      enabled: True
-      verbose: True
-      default_image: https://repository-images.githubusercontent.com/535360445/0c4a8fc2-afc0-43d2-b064-b6048837f5ac
->>>>>>> 5938c816
   - git-revision-date-localized:
       type: timeago
       enable_creation_date: true
