# Ultralytics YOLO 🚀, AGPL-3.0 license

site_name: Ultralytics Docs
site_url: https://docs.ultralytics.com
repo_url: https://github.com/ultralytics/ultralytics
edit_uri: https://github.com/ultralytics/ultralytics/tree/main/docs
repo_name: ultralytics/ultralytics
remote_name: https://github.com/ultralytics/docs

theme:
  name: "material"
  logo: https://github.com/ultralytics/assets/raw/main/logo/Ultralytics_Logotype_Reverse.svg
  favicon: assets/favicon.ico
  font:
    text: Roboto
    code: Roboto Mono

  palette:
    # Palette toggle for light mode
    - scheme: default
      # primary: grey
      toggle:
        icon: material/brightness-7
        name: Switch to dark mode

    # Palette toggle for dark mode
    - scheme: slate
      # primary: black
      toggle:
        icon: material/brightness-4
        name: Switch to light mode
  features:
    - content.action.edit
    - content.code.annotate
    - content.code.copy
    - content.tooltips
    - search.highlight
    - search.share
    - search.suggest
    - toc.follow
    - toc.integrate
    - navigation.top
    - navigation.tabs
    - navigation.tabs.sticky
    - navigation.expand
    - navigation.footer
    - navigation.tracking
    - navigation.instant
    - navigation.indexes
    - content.tabs.link  # all code tabs change simultaneously

# Customization
copyright: <a href="https://ultralytics.com" target="_blank">Ultralytics 2023.</a> All rights reserved.
extra:
  # version:
  #   provider: mike  #  version drop-down menu
  analytics:
    provider: google
    property: G-2M5EHKC0BH
    feedback:
      title: Was this page helpful?
      ratings:
        - icon: material/heart
          name: This page was helpful
          data: 1
          note: Thanks for your feedback!
        - icon: material/heart-broken
          name: This page could be improved
          data: 0
          note: >-
            Thanks for your feedback!<br>
            <a href="https://github.com/ultralytics/ultralytics/issues/new?title=Docs+Feedback+for+{title}+page+at+https://docs.ultralytics.com/{url}&labels=enhancement&template=feature-request.yml" target="_blank" rel="noopener">Tell us what we can improve.</a>

  social:
    - icon: fontawesome/brands/github
      link: https://github.com/ultralytics
    - icon: fontawesome/brands/linkedin
      link: https://www.linkedin.com/company/ultralytics/
    - icon: fontawesome/brands/twitter
      link: https://twitter.com/ultralytics
    - icon: fontawesome/brands/youtube
      link: https://www.youtube.com/ultralytics
    - icon: fontawesome/brands/docker
      link: https://hub.docker.com/r/ultralytics/ultralytics/
    - icon: fontawesome/brands/python
      link: https://pypi.org/project/ultralytics/
    - icon: fontawesome/brands/discord
      link: https://discord.gg/n6cFeSPZdD

extra_css:
  - stylesheets/style.css

extra_files:
  - robots.txt

markdown_extensions:
  # Div text decorators
  - admonition
  - md_in_html
  - pymdownx.details
  - pymdownx.superfences
  - tables
  - attr_list
  - def_list
  # Syntax highlight
  - pymdownx.highlight:
      anchor_linenums: true
  - pymdownx.inlinehilite
  - pymdownx.snippets
  - pymdownx.emoji:
      emoji_index: !!python/name:materialx.emoji.twemoji  # noqa
      emoji_generator: !!python/name:materialx.emoji.to_svg

  # Content tabs
  - pymdownx.tabbed:
      alternate_style: true

  # Highlight
  - pymdownx.critic
  - pymdownx.caret
  - pymdownx.keys
  - pymdownx.mark
  - pymdownx.tilde

plugins:
  - mkdocstrings
  - search
  - redirects:
      redirect_maps:
        callbacks.md: usage/callbacks.md
        cfg.md: usage/cfg.md
        cli.md: usage/cli.md
        config.md: usage/cfg.md
        engine.md: usage/engine.md
        environments/AWS-Quickstart.md: yolov5/environments/aws_quickstart_tutorial.md
        environments/Docker-Quickstart.md: yolov5/environments/docker_image_quickstart_tutorial.md
        environments/GCP-Quickstart.md: yolov5/environments/google_cloud_quickstart_tutorial.md
        FAQ/augmentation.md: yolov5/tutorials/tips_for_best_training_results.md
        package-framework.md: index.md
        package-framework/mock_detector.md: index.md
        predict.md: modes/predict.md
        python.md: usage/python.md
        quick-start.md: quickstart.md
        reference/base_pred.md: reference/yolo/engine/predictor.md
        reference/base_trainer.md: reference/yolo/engine/trainer.md
        reference/exporter.md: reference/yolo/engine/exporter.md
        reference/model.md: reference/yolo/engine/model.md
        reference/nn.md: reference/nn/modules.md
        reference/ops.md: reference/yolo/utils/ops.md
        reference/results.md: reference/yolo/engine/results.md
        sdk.md: index.md
        tasks/classification.md: tasks/classify.md
        tasks/detection.md: tasks/detect.md
        tasks/segmentation.md: tasks/segment.md
        tasks/keypoints.md: tasks/pose.md
        tasks/tracking.md: modes/track.md
        tutorials/architecture-summary.md: yolov5/tutorials/architecture_description.md
        tutorials/clearml-logging.md: yolov5/tutorials/clearml_logging_integration.md
        tutorials/comet-logging.md: yolov5/tutorials/comet_logging_integration.md
        tutorials/hyperparameter-evolution.md: yolov5/tutorials/hyperparameter_evolution.md
        tutorials/model-ensembling.md: yolov5/tutorials/model_ensembling.md
        tutorials/multi-gpu-training.md: yolov5/tutorials/multi_gpu_training.md
        tutorials/nvidia-jetson.md: yolov5/tutorials/running_on_jetson_nano.md
        tutorials/pruning-sparsity.md: yolov5/tutorials/model_pruning_and_sparsity.md
        tutorials/pytorch-hub.md: yolov5/tutorials/pytorch_hub_model_loading.md
        tutorials/roboflow.md: yolov5/tutorials/roboflow_datasets_integration.md
        tutorials/test-time-augmentation.md: yolov5/tutorials/test_time_augmentation.md
        tutorials/torchscript-onnx-coreml-export.md: yolov5/tutorials/model_export.md
        tutorials/train-custom-datasets.md: yolov5/tutorials/train_custom_data.md
        tutorials/training-tips-best-results.md: yolov5/tutorials/tips_for_best_training_results.md
        tutorials/transfer-learning-froze-layers.md: yolov5/tutorials/transfer_learning_with_frozen_layers.md
        tutorials/weights-and-biasis-logging.md: yolov5/tutorials/comet_logging_integration.md
        yolov5/pytorch_hub.md: yolov5/tutorials/pytorch_hub_model_loading.md
        yolov5/hyp_evolution.md: yolov5/tutorials/hyperparameter_evolution.md
        yolov5/pruning_sparsity.md: yolov5/tutorials/model_pruning_and_sparsity.md
        yolov5/comet.md: yolov5/tutorials/comet_logging_integration.md
        yolov5/tta.md: yolov5/tutorials/test_time_augmentation.md
        yolov5/multi_gpu_training.md: yolov5/tutorials/multi_gpu_training.md
        yolov5/ensemble.md: yolov5/tutorials/model_ensembling.md
        yolov5/jetson_nano.md: yolov5/tutorials/running_on_jetson_nano.md
        yolov5/transfer_learn_frozen.md: yolov5/tutorials/transfer_learning_with_frozen_layers.md
        yolov5/neural_magic.md: yolov5/tutorials/neural_magic_pruning_quantization.md
        yolov5/train_custom_data.md: yolov5/tutorials/train_custom_data.md
        yolov5/architecture.md: yolov5/tutorials/architecture_description.md
        yolov5/export.md: yolov5/tutorials/model_export.md

# Primary navigation
nav:
  - Home:
      - Home: index.md
      - Quickstart: quickstart.md
      - Modes:
          - modes/index.md
          - Train: modes/train.md
          - Val: modes/val.md
          - Predict: modes/predict.md
          - Export: modes/export.md
          - Track: modes/track.md
          - Benchmark: modes/benchmark.md
      - Tasks:
          - tasks/index.md
          - Detect: tasks/detect.md
          - Segment: tasks/segment.md
          - Classify: tasks/classify.md
          - Pose: tasks/pose.md
  - Models:
          - models/index.md
  - Quickstart: quickstart.md
  - Modes:
      - modes/index.md
      - Train: modes/train.md
      - Val: modes/val.md
      - Predict: modes/predict.md
      - Export: modes/export.md
      - Track: modes/track.md
      - Benchmark: modes/benchmark.md
  - Tasks:
      - tasks/index.md
      - Detect: tasks/detect.md
      - Segment: tasks/segment.md
      - Classify: tasks/classify.md
      - Pose: tasks/pose.md
  - Usage:
      - CLI: usage/cli.md
      - Python: usage/python.md
      - Callbacks: usage/callbacks.md
      - Configuration: usage/cfg.md
      - Advanced Customization: usage/engine.md
  - Ultralytics HUB: hub.md
  - iOS and Android App: app.md
  - Reference:
<<<<<<< HEAD
    - hub:
      - auth: reference/hub/auth.md
      - session: reference/hub/session.md
      - utils: reference/hub/utils.md
    - nn:
      - autobackend: reference/nn/autobackend.md
      - autoshape: reference/nn/autoshape.md
      - modules: reference/nn/modules.md
      - tasks: reference/nn/tasks.md
    - tracker:
      - track: reference/tracker/track.md
      - trackers:
        - basetrack: reference/tracker/trackers/basetrack.md
        - bot_sort: reference/tracker/trackers/bot_sort.md
        - byte_tracker: reference/tracker/trackers/byte_tracker.md
      - utils:
        - gmc: reference/tracker/utils/gmc.md
        - kalman_filter: reference/tracker/utils/kalman_filter.md
        - matching: reference/tracker/utils/matching.md
    - vit:
      - sam:
        - amg: reference/vit/sam/amg.md
        - autosize: reference/vit/sam/autosize.md
        - build: reference/vit/sam/build.md
        - model: reference/vit/sam/model.md
        - modules:
          - decoders: reference/vit/sam/modules/decoders.md
          - encoders: reference/vit/sam/modules/encoders.md
          - mask_generator: reference/vit/sam/modules/mask_generator.md
          - prompt_predictor: reference/vit/sam/modules/prompt_predictor.md
          - sam: reference/vit/sam/modules/sam.md
          - transformer: reference/vit/sam/modules/transformer.md
        - predict: reference/vit/sam/predict.md
    - yolo:
      - data:
        - annotator: reference/yolo/data/annotator.md
        - augment: reference/yolo/data/augment.md
        - base: reference/yolo/data/base.md
        - build: reference/yolo/data/build.md
        - dataloaders:
          - stream_loaders: reference/yolo/data/dataloaders/stream_loaders.md
          - v5augmentations: reference/yolo/data/dataloaders/v5augmentations.md
          - v5loader: reference/yolo/data/dataloaders/v5loader.md
        - dataset: reference/yolo/data/dataset.md
        - dataset_wrappers: reference/yolo/data/dataset_wrappers.md
        - utils: reference/yolo/data/utils.md
      - engine:
        - exporter: reference/yolo/engine/exporter.md
        - model: reference/yolo/engine/model.md
        - predictor: reference/yolo/engine/predictor.md
        - results: reference/yolo/engine/results.md
        - trainer: reference/yolo/engine/trainer.md
        - validator: reference/yolo/engine/validator.md
      - utils:
        - autobatch: reference/yolo/utils/autobatch.md
        - benchmarks: reference/yolo/utils/benchmarks.md
        - callbacks:
          - base: reference/yolo/utils/callbacks/base.md
          - clearml: reference/yolo/utils/callbacks/clearml.md
          - comet: reference/yolo/utils/callbacks/comet.md
          - hub: reference/yolo/utils/callbacks/hub.md
          - mlflow: reference/yolo/utils/callbacks/mlflow.md
          - neptune: reference/yolo/utils/callbacks/neptune.md
          - raytune: reference/yolo/utils/callbacks/raytune.md
          - tensorboard: reference/yolo/utils/callbacks/tensorboard.md
          - wb: reference/yolo/utils/callbacks/wb.md
        - checks: reference/yolo/utils/checks.md
        - dist: reference/yolo/utils/dist.md
        - downloads: reference/yolo/utils/downloads.md
        - errors: reference/yolo/utils/errors.md
        - files: reference/yolo/utils/files.md
        - instance: reference/yolo/utils/instance.md
        - loss: reference/yolo/utils/loss.md
        - metrics: reference/yolo/utils/metrics.md
        - ops: reference/yolo/utils/ops.md
        - plotting: reference/yolo/utils/plotting.md
        - tal: reference/yolo/utils/tal.md
        - torch_utils: reference/yolo/utils/torch_utils.md
      - v8:
        - classify:
          - predict: reference/yolo/v8/classify/predict.md
          - train: reference/yolo/v8/classify/train.md
          - val: reference/yolo/v8/classify/val.md
        - detect:
          - predict: reference/yolo/v8/detect/predict.md
          - train: reference/yolo/v8/detect/train.md
          - val: reference/yolo/v8/detect/val.md
        - pose:
          - predict: reference/yolo/v8/pose/predict.md
          - train: reference/yolo/v8/pose/train.md
          - val: reference/yolo/v8/pose/val.md
        - segment:
          - predict: reference/yolo/v8/segment/predict.md
          - train: reference/yolo/v8/segment/train.md
          - val: reference/yolo/v8/segment/val.md

=======
      - hub:
          - auth: reference/hub/auth.md
          - session: reference/hub/session.md
          - utils: reference/hub/utils.md
      - nn:
          - autobackend: reference/nn/autobackend.md
          - autoshape: reference/nn/autoshape.md
          - modules: reference/nn/modules.md
          - tasks: reference/nn/tasks.md
      - tracker:
          - track: reference/tracker/track.md
          - trackers:
              - basetrack: reference/tracker/trackers/basetrack.md
              - bot_sort: reference/tracker/trackers/bot_sort.md
              - byte_tracker: reference/tracker/trackers/byte_tracker.md
          - utils:
              - gmc: reference/tracker/utils/gmc.md
              - kalman_filter: reference/tracker/utils/kalman_filter.md
              - matching: reference/tracker/utils/matching.md
      - yolo:
          - data:
              - annotator: reference/yolo/data/annotator.md
              - augment: reference/yolo/data/augment.md
              - base: reference/yolo/data/base.md
              - build: reference/yolo/data/build.md
              - dataloaders:
                  - stream_loaders: reference/yolo/data/dataloaders/stream_loaders.md
                  - v5augmentations: reference/yolo/data/dataloaders/v5augmentations.md
                  - v5loader: reference/yolo/data/dataloaders/v5loader.md
              - dataset: reference/yolo/data/dataset.md
              - dataset_wrappers: reference/yolo/data/dataset_wrappers.md
              - utils: reference/yolo/data/utils.md
          - engine:
              - exporter: reference/yolo/engine/exporter.md
              - model: reference/yolo/engine/model.md
              - predictor: reference/yolo/engine/predictor.md
              - results: reference/yolo/engine/results.md
              - trainer: reference/yolo/engine/trainer.md
              - validator: reference/yolo/engine/validator.md
          - utils:
              - autobatch: reference/yolo/utils/autobatch.md
              - benchmarks: reference/yolo/utils/benchmarks.md
              - callbacks:
                  - base: reference/yolo/utils/callbacks/base.md
                  - clearml: reference/yolo/utils/callbacks/clearml.md
                  - comet: reference/yolo/utils/callbacks/comet.md
                  - hub: reference/yolo/utils/callbacks/hub.md
                  - mlflow: reference/yolo/utils/callbacks/mlflow.md
                  - neptune: reference/yolo/utils/callbacks/neptune.md
                  - raytune: reference/yolo/utils/callbacks/raytune.md
                  - tensorboard: reference/yolo/utils/callbacks/tensorboard.md
                  - wb: reference/yolo/utils/callbacks/wb.md
              - checks: reference/yolo/utils/checks.md
              - dist: reference/yolo/utils/dist.md
              - downloads: reference/yolo/utils/downloads.md
              - errors: reference/yolo/utils/errors.md
              - files: reference/yolo/utils/files.md
              - instance: reference/yolo/utils/instance.md
              - loss: reference/yolo/utils/loss.md
              - metrics: reference/yolo/utils/metrics.md
              - ops: reference/yolo/utils/ops.md
              - plotting: reference/yolo/utils/plotting.md
              - tal: reference/yolo/utils/tal.md
              - torch_utils: reference/yolo/utils/torch_utils.md
          - v8:
              - classify:
                  - predict: reference/yolo/v8/classify/predict.md
                  - train: reference/yolo/v8/classify/train.md
                  - val: reference/yolo/v8/classify/val.md
              - detect:
                  - predict: reference/yolo/v8/detect/predict.md
                  - train: reference/yolo/v8/detect/train.md
                  - val: reference/yolo/v8/detect/val.md
              - pose:
                  - predict: reference/yolo/v8/pose/predict.md
                  - train: reference/yolo/v8/pose/train.md
                  - val: reference/yolo/v8/pose/val.md
              - segment:
                  - predict: reference/yolo/v8/segment/predict.md
                  - train: reference/yolo/v8/segment/train.md
                  - val: reference/yolo/v8/segment/val.md
>>>>>>> 0ae6af61

  - YOLOv5:
      - yolov5/index.md
      - Quickstart: yolov5/quickstart_tutorial.md
      - Environments:
          - Amazon Web Services (AWS): yolov5/environments/aws_quickstart_tutorial.md
          - Google Cloud (GCP): yolov5/environments/google_cloud_quickstart_tutorial.md
          - Docker Image: yolov5/environments/docker_image_quickstart_tutorial.md
      - Tutorials:
          - Train Custom Data: yolov5/tutorials/train_custom_data.md
          - Tips for Best Training Results: yolov5/tutorials/tips_for_best_training_results.md
          - Multi-GPU Training: yolov5/tutorials/multi_gpu_training.md
          - PyTorch Hub: yolov5/tutorials/pytorch_hub_model_loading.md
          - TFLite, ONNX, CoreML, TensorRT Export: yolov5/tutorials/model_export.md
          - NVIDIA Jetson Nano Deployment: yolov5/tutorials/running_on_jetson_nano.md
          - Test-Time Augmentation (TTA): yolov5/tutorials/test_time_augmentation.md
          - Model Ensembling: yolov5/tutorials/model_ensembling.md
          - Pruning/Sparsity Tutorial: yolov5/tutorials/model_pruning_and_sparsity.md
          - Hyperparameter evolution: yolov5/tutorials/hyperparameter_evolution.md
          - Transfer learning with frozen layers: yolov5/tutorials/transfer_learning_with_frozen_layers.md
          - Architecture Summary: yolov5/tutorials/architecture_description.md
          - Roboflow Datasets: yolov5/tutorials/roboflow_datasets_integration.md
          - Neural Magic's DeepSparse: yolov5/tutorials/neural_magic_pruning_quantization.md
          - Comet Logging: yolov5/tutorials/comet_logging_integration.md
          - Clearml Logging: yolov5/tutorials/clearml_logging_integration.md
  - Help:
      - Help: help/index.md
      - Frequently Asked Questions (FAQ): help/FAQ.md
      - Contributing Guide: help/contributing.md
      - Contributor License Agreement (CLA): help/CLA.md
      - Minimum Reproducible Example (MRE) Guide: help/minimum_reproducible_example.md
      - Code of Conduct: help/code_of_conduct.md
      - Security Policy: SECURITY.md<|MERGE_RESOLUTION|>--- conflicted
+++ resolved
@@ -229,104 +229,6 @@
   - Ultralytics HUB: hub.md
   - iOS and Android App: app.md
   - Reference:
-<<<<<<< HEAD
-    - hub:
-      - auth: reference/hub/auth.md
-      - session: reference/hub/session.md
-      - utils: reference/hub/utils.md
-    - nn:
-      - autobackend: reference/nn/autobackend.md
-      - autoshape: reference/nn/autoshape.md
-      - modules: reference/nn/modules.md
-      - tasks: reference/nn/tasks.md
-    - tracker:
-      - track: reference/tracker/track.md
-      - trackers:
-        - basetrack: reference/tracker/trackers/basetrack.md
-        - bot_sort: reference/tracker/trackers/bot_sort.md
-        - byte_tracker: reference/tracker/trackers/byte_tracker.md
-      - utils:
-        - gmc: reference/tracker/utils/gmc.md
-        - kalman_filter: reference/tracker/utils/kalman_filter.md
-        - matching: reference/tracker/utils/matching.md
-    - vit:
-      - sam:
-        - amg: reference/vit/sam/amg.md
-        - autosize: reference/vit/sam/autosize.md
-        - build: reference/vit/sam/build.md
-        - model: reference/vit/sam/model.md
-        - modules:
-          - decoders: reference/vit/sam/modules/decoders.md
-          - encoders: reference/vit/sam/modules/encoders.md
-          - mask_generator: reference/vit/sam/modules/mask_generator.md
-          - prompt_predictor: reference/vit/sam/modules/prompt_predictor.md
-          - sam: reference/vit/sam/modules/sam.md
-          - transformer: reference/vit/sam/modules/transformer.md
-        - predict: reference/vit/sam/predict.md
-    - yolo:
-      - data:
-        - annotator: reference/yolo/data/annotator.md
-        - augment: reference/yolo/data/augment.md
-        - base: reference/yolo/data/base.md
-        - build: reference/yolo/data/build.md
-        - dataloaders:
-          - stream_loaders: reference/yolo/data/dataloaders/stream_loaders.md
-          - v5augmentations: reference/yolo/data/dataloaders/v5augmentations.md
-          - v5loader: reference/yolo/data/dataloaders/v5loader.md
-        - dataset: reference/yolo/data/dataset.md
-        - dataset_wrappers: reference/yolo/data/dataset_wrappers.md
-        - utils: reference/yolo/data/utils.md
-      - engine:
-        - exporter: reference/yolo/engine/exporter.md
-        - model: reference/yolo/engine/model.md
-        - predictor: reference/yolo/engine/predictor.md
-        - results: reference/yolo/engine/results.md
-        - trainer: reference/yolo/engine/trainer.md
-        - validator: reference/yolo/engine/validator.md
-      - utils:
-        - autobatch: reference/yolo/utils/autobatch.md
-        - benchmarks: reference/yolo/utils/benchmarks.md
-        - callbacks:
-          - base: reference/yolo/utils/callbacks/base.md
-          - clearml: reference/yolo/utils/callbacks/clearml.md
-          - comet: reference/yolo/utils/callbacks/comet.md
-          - hub: reference/yolo/utils/callbacks/hub.md
-          - mlflow: reference/yolo/utils/callbacks/mlflow.md
-          - neptune: reference/yolo/utils/callbacks/neptune.md
-          - raytune: reference/yolo/utils/callbacks/raytune.md
-          - tensorboard: reference/yolo/utils/callbacks/tensorboard.md
-          - wb: reference/yolo/utils/callbacks/wb.md
-        - checks: reference/yolo/utils/checks.md
-        - dist: reference/yolo/utils/dist.md
-        - downloads: reference/yolo/utils/downloads.md
-        - errors: reference/yolo/utils/errors.md
-        - files: reference/yolo/utils/files.md
-        - instance: reference/yolo/utils/instance.md
-        - loss: reference/yolo/utils/loss.md
-        - metrics: reference/yolo/utils/metrics.md
-        - ops: reference/yolo/utils/ops.md
-        - plotting: reference/yolo/utils/plotting.md
-        - tal: reference/yolo/utils/tal.md
-        - torch_utils: reference/yolo/utils/torch_utils.md
-      - v8:
-        - classify:
-          - predict: reference/yolo/v8/classify/predict.md
-          - train: reference/yolo/v8/classify/train.md
-          - val: reference/yolo/v8/classify/val.md
-        - detect:
-          - predict: reference/yolo/v8/detect/predict.md
-          - train: reference/yolo/v8/detect/train.md
-          - val: reference/yolo/v8/detect/val.md
-        - pose:
-          - predict: reference/yolo/v8/pose/predict.md
-          - train: reference/yolo/v8/pose/train.md
-          - val: reference/yolo/v8/pose/val.md
-        - segment:
-          - predict: reference/yolo/v8/segment/predict.md
-          - train: reference/yolo/v8/segment/train.md
-          - val: reference/yolo/v8/segment/val.md
-
-=======
       - hub:
           - auth: reference/hub/auth.md
           - session: reference/hub/session.md
@@ -408,7 +310,6 @@
                   - predict: reference/yolo/v8/segment/predict.md
                   - train: reference/yolo/v8/segment/train.md
                   - val: reference/yolo/v8/segment/val.md
->>>>>>> 0ae6af61
 
   - YOLOv5:
       - yolov5/index.md
