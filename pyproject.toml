--- conflicted
+++ resolved
@@ -101,13 +101,9 @@
     "openvino>=2024.0.0", # OpenVINO export
     "tensorflow<=2.13.1; python_version <= '3.11'", # TF bug https://github.com/ultralytics/ultralytics/issues/5161
     "tensorflowjs>=3.9.0; python_version <= '3.11'", # TF.js export, automatically installs tensorflow
-<<<<<<< HEAD
     "flatbuffers>=23.5.26,<100", # update old 'flatbuffers' included inside tensorflow package
-    "numpy==1.23.5; platform_machine == 'aarch64'", # Fix `np.object`/`np.bool` was a deprecated alias for TF.js on ARM64 and TensorRT models on NVIDIA Jetson
-=======
     "numpy==1.23.5; platform_machine == 'aarch64'", # fix error: `np.bool` was a deprecated alias for the builtin `bool` when using TensorRT models on NVIDIA Jetson
     "h5py!=3.11.0; platform_machine == 'aarch64'", # fix h5py build issues due to missing aarch64 wheels in 3.11 release
->>>>>>> be6d690e
 ]
 explorer = [
     "lancedb", # vector search
