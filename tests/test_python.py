--- conflicted
+++ resolved
@@ -180,86 +180,6 @@
     model(SOURCE)
 
 
-<<<<<<< HEAD
-def test_export_torchscript():
-    """Test exporting the YOLO model to TorchScript format."""
-    with tempfile.TemporaryDirectory() as tmp_dir:
-        f = YOLO(MODEL).export(format="torchscript", optimize=False, artifact_path=tmp_dir)
-        YOLO(f)(SOURCE)  # exported model inference
-
-
-def test_export_onnx():
-    """Test exporting the YOLO model to ONNX format."""
-    with tempfile.TemporaryDirectory() as tmp_dir:
-        f = YOLO(MODEL).export(format="onnx", dynamic=True, artifact_path=tmp_dir)
-        YOLO(f)(SOURCE)  # exported model inference
-
-
-@pytest.mark.skipif(checks.IS_PYTHON_3_12, reason="OpenVINO not supported in Python 3.12")
-@pytest.mark.skipif(not TORCH_1_13, reason="OpenVINO requires torch>=1.13")
-def test_export_openvino():
-    """Test exporting the YOLO model to OpenVINO format."""
-    with tempfile.TemporaryDirectory() as tmp_dir:
-        f = YOLO(MODEL).export(format="openvino", artifact_path=tmp_dir)
-        YOLO(f)(SOURCE)  # exported model inference
-
-
-@pytest.mark.skipif(checks.IS_PYTHON_3_12, reason="CoreML not supported in Python 3.12")
-def test_export_coreml():
-    """Test exporting the YOLO model to CoreML format."""
-    if not WINDOWS:
-        with tempfile.TemporaryDirectory() as tmp_dir:  # RuntimeError: BlobWriter not loaded with coremltools 7.0 on windows
-            if MACOS:
-                f = YOLO(MODEL).export(format="coreml", artifact_path=tmp_dir)
-                YOLO(f)(SOURCE)  # model prediction only supported on macOS for nms=False models
-            else:
-                YOLO(MODEL).export(format="coreml", nms=True, artifact_path=tmp_dir)
-
-
-def test_export_tflite(enabled=False):
-    """
-    Test exporting the YOLO model to TFLite format.
-
-    Note TF suffers from install conflicts on Windows and macOS.
-    """
-    if enabled and LINUX:
-        model = YOLO(MODEL)
-        f = model.export(format="tflite")
-        YOLO(f)(SOURCE)
-
-
-def test_export_pb(enabled=False):
-    """
-    Test exporting the YOLO model to *.pb format.
-
-    Note TF suffers from install conflicts on Windows and macOS.
-    """
-    if enabled and LINUX:
-        model = YOLO(MODEL)
-        f = model.export(format="pb")
-        YOLO(f)(SOURCE)
-
-
-def test_export_paddle(enabled=False):
-    """
-    Test exporting the YOLO model to Paddle format.
-
-    Note Paddle protobuf requirements conflicting with onnx protobuf requirements.
-    """
-    if enabled:
-        YOLO(MODEL).export(format="paddle")
-
-
-@pytest.mark.slow
-def test_export_ncnn():
-    """Test exporting the YOLO model to NCNN format."""
-    with tempfile.TemporaryDirectory() as tmp_dir:
-        f = YOLO(MODEL).export(format="ncnn", artifact_path=tmp_dir)
-        YOLO(f)(SOURCE)  # exported model inference
-
-
-=======
->>>>>>> fcfc44ea
 def test_all_model_yamls():
     """Test YOLO model creation for all available YAML configurations."""
     for m in (ROOT / "cfg" / "models").rglob("*.yaml"):
