import argparse
import csv
import os

import cv2
import numpy as np
from tqdm import tqdm

from tracker.action_recognition import ActionRecognizer
from tracker.utils.parse_config import ConfigParser
from tracker.utils.utils import FrameRateCounter, Timer
from ultralytics import YOLO

import supervision as sv

COLORS = sv.ColorPalette.default()


class VideoProcessor:
    def __init__(self, config) -> None:
        self.conf_threshold = config["conf_threshold"]
        self.iou_threshold = config["iou_threshold"]
        self.img_size = config["img_size"]
        self.max_det = config["max_det"]

        self.source_video_path = config["source_video_path"]

        self.output_dir = config.save_dir
        self.target_video_path = str(self.output_dir / "annotated_video.mp4")

        self.device = config["device"]
        self.video_stride = config["video_stride"]
        self.wait_time = 1
        self.slow_factor = 1

        self.model = YOLO(config["source_weights_path"])
        self.model.fuse()

        if config["name"] == "ByteTracker":
            self.tracker = sv.ByteTrack(
                track_thresh=config["track_threshold"],
                track_buffer=config["track_buffer"],
                match_thresh=config["match_threshold"],
                frame_rate=config["frame_rate"],
            )
        elif config["name"] == "SmileByTracker":
            self.tracker = sv.SMILETracker(
                track_high_thresh=config["track_high_thresh"],
                track_low_thresh=config["track_low_thresh"],
                new_track_thresh=config["new_track_thresh"],
                track_buffer=config["track_buffer"],
                proximity_thresh=config["proximity_thresh"],
                appearance_thresh=config["appearance_thresh"],
                with_reid=config["with_reid"],
                fast_reid_config=config["fast_reid_config"],
                fast_reid_weights=config["fast_reid_weights"],
                cmc_method=config["cmc_method"],
                name=config["name"],
                ablation=config["ablation"],
                device=config["device"],
                match_thresh=config["match_thresh"],
                frame_rate=config["frame_rate"],
            )
        elif config["name"] == "BytetrackReid":
            self.tracker = sv.ByteTrackReid(
                frame_rate=config["frame_rate"],
                low_thresh=config["low_thresh"],
                track_thresh=config["track_thresh"],
                det_thresh_offset=config["det_thresh_offset"],
            )

        self.video_info = sv.VideoInfo.from_video_path(self.source_video_path)

        self.box_annotator = sv.BoxAnnotator(color=COLORS)
        self.trace_annotator = sv.TraceAnnotator(
            color=COLORS, position=sv.Position.CENTER, trace_length=100, thickness=2
        )

        self.display = config["display"]
        self.save_results = config["save_results"]
        self.csv_path = str(self.output_dir) + "/track_data.csv"

        self.class_names = {
            0: "person",
            1: "car",
            2: "truck",
            3: "uav",
            4: "airplane",
            5: "boat",
        }

        self.action_recognizer = ActionRecognizer(config["action_recognition"])

    def process_video(self):
        print(f"Processing video: {os.path.basename(self.source_video_path)} ...")
        print(f"Original video size: {self.video_info.resolution_wh}")
        print(f"Original video FPS: {self.video_info.fps}")
        print(f"Original video number of frames: {self.video_info.total_frames}\n")

        frame_generator = sv.get_video_frames_generator(source_path=self.source_video_path)

        data_dict = {
            "frame_id": [],
            "tracker_id": [],
            "class_id": [],
            "x1": [],
            "y1": [],
            "x2": [],
            "y2": [],
        }

        if not self.display:
            with sv.VideoSink(self.target_video_path, self.video_info) as sink:

                fps_counter = FrameRateCounter()
                timer = Timer()

                for i, frame in enumerate(pbar := tqdm(frame_generator, total=self.video_info.total_frames)):
                    pbar.set_description(f"[FPS: {fps_counter.value():.2f}] ")
                    if i % self.video_stride == 0:
                        annotated_frame = self.process_frame(frame, i)
                        sink.write_frame(annotated_frame)

                        # Store results
                        if self.save_results:
                            for track in self.tracker.tracked_tracks:
                                data_dict["frame_id"].append(track.frame_id)
                                data_dict["tracker_id"].append(track.track_id)
                                data_dict["class_id"].append(track.class_ids)
                                data_dict["x1"].append(track.tlbr[0])
                                data_dict["y1"].append(track.tlbr[1])
                                data_dict["x2"].append(track.tlbr[2])
                                data_dict["y2"].append(track.tlbr[3])

                        fps_counter.step()

        else:
<<<<<<< HEAD
            prev_time = time.time()
            for i, frame in enumerate(tqdm(frame_generator, total=self.video_info.total_frames)):
=======

            fps_counter = FrameRateCounter()
            timer = Timer()

            for i, frame in enumerate(pbar := tqdm(frame_generator, total=self.video_info.total_frames)):
                pbar.set_description(f"[FPS: {fps_counter.value():.2f}] ")
>>>>>>> aca417ad
                if i % self.video_stride == 0:
                    curr_time = time.time()
                    fps = 1 / (curr_time - prev_time)
                    prev_time = curr_time
                    annotated_frame = self.process_frame(frame, i, fps)
                    cv2.imshow("Processed Video", annotated_frame)
<<<<<<< HEAD
                    k = cv2.waitKey(int(self.wait_time * self.slow_factor))  # dd& 0xFF
                    if k == ord('q'):  # stop playing
=======

                    # Store results
                    if self.save_results:
                        for track in self.tracker.tracked_tracks:
                            data_dict["frame_id"].append(track.frame_id)
                            data_dict["tracker_id"].append(track.track_id)
                            data_dict["class_id"].append(track.class_ids)
                            data_dict["x1"].append(track.tlbr[0])
                            data_dict["y1"].append(track.tlbr[1])
                            data_dict["x2"].append(track.tlbr[2])
                            data_dict["y2"].append(track.tlbr[3])

                    fps_counter.step()

                    if cv2.waitKey(1) & 0xFF == ord("q"):
>>>>>>> aca417ad
                        break
                    elif k == ord('p'):  # pause the video
                        cv2.waitKey(-1)  # wait until any key is pressed
                    elif k == ord('r'):  # resume the video
                        continue
                    elif k == ord('d'):
                        slow_factor = self.slow_factor - 1
                        print(slow_factor)
                    elif k == ord('i'):
                        slow_factor = self.slow_factor + 1
                        print(slow_factor)
            cv2.destroyAllWindows()

<<<<<<< HEAD
    def process_frame(self, frame: np.ndarray, frame_number: int, fps: float) -> np.ndarray:
=======
        # Print time and fps
        time_taken = f"{int(timer.elapsed() / 60)} min {int(timer.elapsed() % 60)} sec"
        avg_fps = self.video_info.total_frames / timer.elapsed()
        print(f"\nTracking complete over {self.video_info.total_frames} frames.")
        print(f"Total time: {time_taken}")
        print(f"Average FPS: {avg_fps:.2f}")

        # Save datadict in csv
        if self.save_results:
            with open(self.csv_path, "w") as f:
                w = csv.writer(f)
                w.writerow(data_dict.keys())
                w.writerows(zip(*data_dict.values()))

    def process_frame(self, frame: np.ndarray) -> np.ndarray:
>>>>>>> aca417ad
        results = self.model(
            frame,
            verbose=False,
            conf=self.conf_threshold,
            iou=self.iou_threshold,
            imgsz=self.img_size,
            device=self.device,
            max_det=self.max_det
        )[0]
        detections = sv.Detections.from_ultralytics(results)
<<<<<<< HEAD
        if config["name"] == "ByteTracker":
            detections = self.tracker.update_with_detections(detections)

        else:
            detections = self.tracker.update_with_detections(detections, frame)

        return self.annotate_frame(frame, detections, frame_number, fps)

    def annotate_frame(self, frame: np.ndarray, detections: sv.Detections, frame_number: int, fps: float) -> np.ndarray:
=======
        detections, tracks = self.tracker.update_with_detections(detections)
        ar_results = self.action_recognizer.recognize_frame(tracks)

        return self.annotate_frame(frame, detections, ar_results)

    def annotate_frame(self, frame: np.ndarray, detections: sv.Detections, crowd_detections=None) -> np.ndarray:
>>>>>>> aca417ad
        annotated_frame = frame.copy()

        labels = [f"#{tracker_id} {self.class_names[class_id]} {confidence:.2f}"
                  for tracker_id, class_id, confidence in
                  zip(detections.tracker_id, detections.class_id, detections.confidence)]
        annotated_frame = self.trace_annotator.annotate(annotated_frame, detections)
        annotated_frame = self.box_annotator.annotate(annotated_frame, detections, labels)
<<<<<<< HEAD
        cv2.putText(annotated_frame, f"Frame: {frame_number}", (10, 30), cv2.FONT_HERSHEY_SIMPLEX, 1, (0, 255, 0), 2)
        cv2.putText(annotated_frame, f"FPS: {fps:.2f}", (10, 60), cv2.FONT_HERSHEY_SIMPLEX, 1, (0, 255, 0), 2)
=======
        annotated_frame = self.action_recognizer.annotate(annotated_frame, crowd_detections)
>>>>>>> aca417ad

        return annotated_frame


if __name__ == "__main__":
    parser = argparse.ArgumentParser(description="YOLO and ByteTrack")
    parser.add_argument(
        "-c",
        "--config",
        default="./SmileByTracker.json",
        type=str,
        help="config file path (default: None)",
    )
    config = ConfigParser.from_args(parser)
    processor = VideoProcessor(config)
    processor.process_video()<|MERGE_RESOLUTION|>--- conflicted
+++ resolved
@@ -135,27 +135,17 @@
                         fps_counter.step()
 
         else:
-<<<<<<< HEAD
-            prev_time = time.time()
-            for i, frame in enumerate(tqdm(frame_generator, total=self.video_info.total_frames)):
-=======
 
             fps_counter = FrameRateCounter()
             timer = Timer()
 
             for i, frame in enumerate(pbar := tqdm(frame_generator, total=self.video_info.total_frames)):
                 pbar.set_description(f"[FPS: {fps_counter.value():.2f}] ")
->>>>>>> aca417ad
                 if i % self.video_stride == 0:
-                    curr_time = time.time()
-                    fps = 1 / (curr_time - prev_time)
-                    prev_time = curr_time
                     annotated_frame = self.process_frame(frame, i, fps)
                     cv2.imshow("Processed Video", annotated_frame)
-<<<<<<< HEAD
                     k = cv2.waitKey(int(self.wait_time * self.slow_factor))  # dd& 0xFF
                     if k == ord('q'):  # stop playing
-=======
 
                     # Store results
                     if self.save_results:
@@ -171,7 +161,6 @@
                     fps_counter.step()
 
                     if cv2.waitKey(1) & 0xFF == ord("q"):
->>>>>>> aca417ad
                         break
                     elif k == ord('p'):  # pause the video
                         cv2.waitKey(-1)  # wait until any key is pressed
@@ -185,9 +174,6 @@
                         print(slow_factor)
             cv2.destroyAllWindows()
 
-<<<<<<< HEAD
-    def process_frame(self, frame: np.ndarray, frame_number: int, fps: float) -> np.ndarray:
-=======
         # Print time and fps
         time_taken = f"{int(timer.elapsed() / 60)} min {int(timer.elapsed() % 60)} sec"
         avg_fps = self.video_info.total_frames / timer.elapsed()
@@ -202,8 +188,7 @@
                 w.writerow(data_dict.keys())
                 w.writerows(zip(*data_dict.values()))
 
-    def process_frame(self, frame: np.ndarray) -> np.ndarray:
->>>>>>> aca417ad
+    def process_frame(self, frame: np.ndarray, frame_number: int, fps: float) -> np.ndarray:
         results = self.model(
             frame,
             verbose=False,
@@ -214,37 +199,28 @@
             max_det=self.max_det
         )[0]
         detections = sv.Detections.from_ultralytics(results)
-<<<<<<< HEAD
         if config["name"] == "ByteTracker":
             detections = self.tracker.update_with_detections(detections)
+        detections, tracks = self.tracker.update_with_detections(detections)
+        ar_results = self.action_recognizer.recognize_frame(tracks)
 
         else:
             detections = self.tracker.update_with_detections(detections, frame)
+        return self.annotate_frame(frame, detections, ar_results)
 
         return self.annotate_frame(frame, detections, frame_number, fps)
 
     def annotate_frame(self, frame: np.ndarray, detections: sv.Detections, frame_number: int, fps: float) -> np.ndarray:
-=======
-        detections, tracks = self.tracker.update_with_detections(detections)
-        ar_results = self.action_recognizer.recognize_frame(tracks)
-
-        return self.annotate_frame(frame, detections, ar_results)
-
     def annotate_frame(self, frame: np.ndarray, detections: sv.Detections, crowd_detections=None) -> np.ndarray:
->>>>>>> aca417ad
         annotated_frame = frame.copy()
 
         labels = [f"#{tracker_id} {self.class_names[class_id]} {confidence:.2f}"
-                  for tracker_id, class_id, confidence in
-                  zip(detections.tracker_id, detections.class_id, detections.confidence)]
+                  for tracker_id, class_id, confidence in zip(detections.tracker_id, detections.class_id, detections.confidence)]
         annotated_frame = self.trace_annotator.annotate(annotated_frame, detections)
         annotated_frame = self.box_annotator.annotate(annotated_frame, detections, labels)
-<<<<<<< HEAD
+        annotated_frame = self.action_recognizer.annotate(annotated_frame, crowd_detections)
         cv2.putText(annotated_frame, f"Frame: {frame_number}", (10, 30), cv2.FONT_HERSHEY_SIMPLEX, 1, (0, 255, 0), 2)
         cv2.putText(annotated_frame, f"FPS: {fps:.2f}", (10, 60), cv2.FONT_HERSHEY_SIMPLEX, 1, (0, 255, 0), 2)
-=======
-        annotated_frame = self.action_recognizer.annotate(annotated_frame, crowd_detections)
->>>>>>> aca417ad
 
         return annotated_frame
 
