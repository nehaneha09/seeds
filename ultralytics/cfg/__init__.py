--- conflicted
+++ resolved
@@ -1,10 +1,5 @@
 # Ultralytics YOLO 🚀, AGPL-3.0 license
 
-<<<<<<< HEAD
-import contextlib
-import re
-=======
->>>>>>> 8d7d1fe3
 import shutil
 import subprocess
 import sys
@@ -83,22 +78,11 @@
 
     4. Export a YOLO11n classification model to ONNX format at image size 224 by 128 (no TASK required)
         yolo export model=yolo11n-cls.pt format=onnx imgsz=224,128
-<<<<<<< HEAD
-
-    5. Explore your datasets using semantic search and SQL with a simple GUI powered by Ultralytics Explorer API
-        yolo explorer data=data.yaml model=yolo11n.pt
-
-    6. Streamlit real-time webcam inference GUI
-        yolo streamlit-predict
-
-    7. Run special commands:
-=======
     
     5. Streamlit real-time webcam inference GUI
         yolo streamlit-predict
         
     6. Run special commands:
->>>>>>> 8d7d1fe3
         yolo help
         yolo checks
         yolo version
@@ -454,30 +438,61 @@
 
 def merge_equals_args(args: List[str]) -> List[str]:
     """
-    Simplifies command-line arguments by removing spaces around equal signs and inside brackets, then splits the string
-    back into a list of arguments.
-
-    Args:
-        args (List[str]): A list of command-line arguments.
+    Merges arguments around isolated '=' in a list of strings and joins fragments with brackets.
+
+    This function handles the following cases:
+    1. ['arg', '=', 'val'] becomes ['arg=val']
+    2. ['arg=', 'val'] becomes ['arg=val']
+    3. ['arg', '=val'] becomes ['arg=val']
+    4. Joins fragments with brackets, e.g., ['imgsz=[3,', '640,', '640]'] becomes ['imgsz=[3,640,640]']
+
+    Args:
+        args (List[str]): A list of strings where each element represents an argument or fragment.
 
     Returns:
-        (List[str]): A list of processed arguments.
-
-    Examples:
-        >>> args = ["arg1", "=", "value", "arg2=", "value2", "arg3", "=value3"]
-        >>> merge_equals_args(args)
-        ['arg1=value', 'arg2=value2', 'arg3=value3']
-    """
-    # Remove spaces around '='
-    args_str = re.sub(r"\s*=\s*", "=", " ".join(args))
-
-    # Remove spaces inside brackets
-    patterns = [(r"\(\s*(.*?)\s*\)", r"(\1)"), (r"\[\s*(.*?)\s*\]", r"[\1]"), (r"\{\s*(.*?)\s*\}", r"{\1}")]
-    for pattern, repl in patterns:
-        # Use non-greedy matching inside brackets
-        args_str = re.sub(pattern, lambda m: repl.replace("\\1", m.group(1).replace(" ", "")), args_str)
-
-    return args_str.split()  # split the modified string back into arguments
+        List[str]: A list of strings where the arguments around isolated '=' are merged and fragments with brackets are joined.
+
+    Examples:
+        >>> args = ["arg1", "=", "value", "arg2=", "value2", "arg3", "=value3", "imgsz=[3,", "640,", "640]"]
+        >>> merge_and_join_args(args)
+        ['arg1=value', 'arg2=value2', 'arg3=value3', 'imgsz=[3,640,640]']
+    """
+    new_args = []
+    current = ""
+    depth = 0
+
+    i = 0
+    while i < len(args):
+        arg = args[i]
+
+        # Handle equals sign merging
+        if arg == "=" and 0 < i < len(args) - 1:  # merge ['arg', '=', 'val']
+            new_args[-1] += f"={args[i + 1]}"
+            i += 2
+            continue
+        elif arg.endswith("=") and i < len(args) - 1 and "=" not in args[i + 1]:  # merge ['arg=', 'val']
+            new_args.append(f"{arg}{args[i + 1]}")
+            i += 2
+            continue
+        elif arg.startswith("=") and i > 0:  # merge ['arg', '=val']
+            new_args[-1] += arg
+            i += 1
+            continue
+
+        # Handle bracket joining
+        depth += arg.count("[") - arg.count("]")
+        current += arg
+        if depth == 0:
+            new_args.append(current)
+            current = ""
+
+        i += 1
+
+    # Append any remaining current string
+    if current:
+        new_args.append(current)
+
+    return new_args
 
 
 def handle_yolo_hub(args: List[str]) -> None:
