# Ultralytics YOLO 🚀, AGPL-3.0 license

import contextlib
import shutil
import subprocess
import sys
from pathlib import Path
from types import SimpleNamespace
from typing import Dict, List, Union

from ultralytics.utils import (ASSETS, DEFAULT_CFG, DEFAULT_CFG_DICT, DEFAULT_CFG_PATH, LOGGER, RANK, ROOT, RUNS_DIR,
                               SETTINGS, SETTINGS_YAML, TESTS_RUNNING, IterableSimpleNamespace, __version__, checks,
                               colorstr, deprecation_warn, yaml_load, yaml_print)

# Define valid tasks and modes
MODES = 'train', 'val', 'predict', 'export', 'track', 'benchmark'
TASKS = 'detect', 'segment', 'classify', 'pose'
TASK2DATA = {'detect': 'coco8.yaml', 'segment': 'coco8-seg.yaml', 'classify': 'imagenet10', 'pose': 'coco8-pose.yaml'}
TASK2MODEL = {
    'detect': 'yolov8n.pt',
    'segment': 'yolov8n-seg.pt',
    'classify': 'yolov8n-cls.pt',
    'pose': 'yolov8n-pose.pt'}
TASK2METRIC = {
    'detect': 'metrics/mAP50-95(B)',
    'segment': 'metrics/mAP50-95(M)',
    'classify': 'metrics/accuracy_top1',
    'pose': 'metrics/mAP50-95(P)'}

CLI_HELP_MSG = \
    f"""
    Arguments received: {str(['yolo'] + sys.argv[1:])}. Ultralytics 'yolo' commands use the following syntax:

        yolo TASK MODE ARGS

        Where   TASK (optional) is one of {TASKS}
                MODE (required) is one of {MODES}
                ARGS (optional) are any number of custom 'arg=value' pairs like 'imgsz=320' that override defaults.
                    See all ARGS at https://docs.ultralytics.com/usage/cfg or with 'yolo cfg'

    1. Train a detection model for 10 epochs with an initial learning_rate of 0.01
        yolo train data=coco128.yaml model=yolov8n.pt epochs=10 lr0=0.01

    2. Predict a YouTube video using a pretrained segmentation model at image size 320:
        yolo predict model=yolov8n-seg.pt source='https://youtu.be/LNwODJXcvt4' imgsz=320

    3. Val a pretrained detection model at batch-size 1 and image size 640:
        yolo val model=yolov8n.pt data=coco128.yaml batch=1 imgsz=640

    4. Export a YOLOv8n classification model to ONNX format at image size 224 by 128 (no TASK required)
        yolo export model=yolov8n-cls.pt format=onnx imgsz=224,128

    6. Explore your datasets using semantic search and SQL with a simple GUI powered by Ultralytics Explorer API
        yolo explorer

    5. Run special commands:
        yolo help
        yolo checks
        yolo version
        yolo settings
        yolo copy-cfg
        yolo cfg

    Docs: https://docs.ultralytics.com
    Community: https://community.ultralytics.com
    GitHub: https://github.com/ultralytics/ultralytics
    """

# Define keys for arg type checks
CFG_FLOAT_KEYS = 'warmup_epochs', 'box', 'cls', 'dfl', 'degrees', 'shear', 'time'
CFG_FRACTION_KEYS = ('dropout', 'iou', 'lr0', 'lrf', 'momentum', 'weight_decay', 'warmup_momentum', 'warmup_bias_lr',
                     'label_smoothing', 'hsv_h', 'hsv_s', 'hsv_v', 'translate', 'scale', 'perspective', 'flipud',
                     'fliplr', 'mosaic', 'mixup', 'copy_paste', 'conf', 'iou', 'fraction')  # fraction floats 0.0 - 1.0
CFG_INT_KEYS = ('epochs', 'patience', 'batch', 'workers', 'seed', 'close_mosaic', 'mask_ratio', 'max_det', 'vid_stride',
                'line_width', 'workspace', 'nbs', 'save_period')
CFG_BOOL_KEYS = ('save', 'exist_ok', 'verbose', 'deterministic', 'single_cls', 'rect', 'cos_lr', 'overlap_mask', 'val',
                 'save_json', 'save_hybrid', 'half', 'dnn', 'plots', 'show', 'save_txt', 'save_conf', 'save_crop',
                 'save_frames', 'show_labels', 'show_conf', 'visualize', 'augment', 'agnostic_nms', 'retina_masks',
                 'show_boxes', 'keras', 'optimize', 'int8', 'dynamic', 'simplify', 'nms', 'profile')


def cfg2dict(cfg):
    """
    Convert a configuration object to a dictionary, whether it is a file path, a string, or a SimpleNamespace object.

    Args:
        cfg (str | Path | dict | SimpleNamespace): Configuration object to be converted to a dictionary.

    Returns:
        cfg (dict): Configuration object in dictionary format.
    """
    if isinstance(cfg, (str, Path)):
        cfg = yaml_load(cfg)  # load dict
    elif isinstance(cfg, SimpleNamespace):
        cfg = vars(cfg)  # convert to dict
    return cfg


def get_cfg(cfg: Union[str, Path, Dict, SimpleNamespace] = DEFAULT_CFG_DICT, overrides: Dict = None):
    """
    Load and merge configuration data from a file or dictionary.

    Args:
        cfg (str | Path | Dict | SimpleNamespace): Configuration data.
        overrides (str | Dict | optional): Overrides in the form of a file name or a dictionary. Default is None.

    Returns:
        (SimpleNamespace): Training arguments namespace.
    """
    cfg = cfg2dict(cfg)

    # Merge overrides
    if overrides:
        overrides = cfg2dict(overrides)
        if 'save_dir' not in cfg:
            overrides.pop('save_dir', None)  # special override keys to ignore
        check_dict_alignment(cfg, overrides)
        cfg = {**cfg, **overrides}  # merge cfg and overrides dicts (prefer overrides)

    # Special handling for numeric project/name
    for k in 'project', 'name':
        if k in cfg and isinstance(cfg[k], (int, float)):
            cfg[k] = str(cfg[k])
    if cfg.get('name') == 'model':  # assign model to 'name' arg
        cfg['name'] = cfg.get('model', '').split('.')[0]
        LOGGER.warning(f"WARNING ⚠️ 'name=model' automatically updated to 'name={cfg['name']}'.")

    # Type and Value checks
    for k, v in cfg.items():
        if v is not None:  # None values may be from optional args
            if k in CFG_FLOAT_KEYS and not isinstance(v, (int, float)):
                raise TypeError(f"'{k}={v}' is of invalid type {type(v).__name__}. "
                                f"Valid '{k}' types are int (i.e. '{k}=0') or float (i.e. '{k}=0.5')")
            elif k in CFG_FRACTION_KEYS:
                if not isinstance(v, (int, float)):
                    raise TypeError(f"'{k}={v}' is of invalid type {type(v).__name__}. "
                                    f"Valid '{k}' types are int (i.e. '{k}=0') or float (i.e. '{k}=0.5')")
                if not (0.0 <= v <= 1.0):
                    raise ValueError(f"'{k}={v}' is an invalid value. "
                                     f"Valid '{k}' values are between 0.0 and 1.0.")
            elif k in CFG_INT_KEYS and not isinstance(v, int):
                raise TypeError(f"'{k}={v}' is of invalid type {type(v).__name__}. "
                                f"'{k}' must be an int (i.e. '{k}=8')")
            elif k in CFG_BOOL_KEYS and not isinstance(v, bool):
                raise TypeError(f"'{k}={v}' is of invalid type {type(v).__name__}. "
                                f"'{k}' must be a bool (i.e. '{k}=True' or '{k}=False')")

    # Return instance
    return IterableSimpleNamespace(**cfg)


def get_save_dir(args, name=None):
    """Return save_dir as created from train/val/predict arguments."""

    if getattr(args, 'save_dir', None):
        save_dir = args.save_dir
    else:
        from ultralytics.utils.files import increment_path

        project = args.project or (ROOT.parent / 'tests/tmp/runs' if TESTS_RUNNING else RUNS_DIR) / args.task
        name = name or args.name or f'{args.mode}'
        save_dir = increment_path(Path(project) / name, exist_ok=args.exist_ok if RANK in (-1, 0) else True)

    return Path(save_dir)


def _handle_deprecation(custom):
    """Hardcoded function to handle deprecated config keys."""

    for key in custom.copy().keys():
        if key == 'boxes':
            deprecation_warn(key, 'show_boxes')
            custom['show_boxes'] = custom.pop('boxes')
        if key == 'hide_labels':
            deprecation_warn(key, 'show_labels')
            custom['show_labels'] = custom.pop('hide_labels') == 'False'
        if key == 'hide_conf':
            deprecation_warn(key, 'show_conf')
            custom['show_conf'] = custom.pop('hide_conf') == 'False'
        if key == 'line_thickness':
            deprecation_warn(key, 'line_width')
            custom['line_width'] = custom.pop('line_thickness')

    return custom


def check_dict_alignment(base: Dict, custom: Dict, e=None):
    """
    This function checks for any mismatched keys between a custom configuration list and a base configuration list. If
    any mismatched keys are found, the function prints out similar keys from the base list and exits the program.

    Args:
        custom (dict): a dictionary of custom configuration options
        base (dict): a dictionary of base configuration options
        e (Error, optional): An optional error that is passed by the calling function.
    """
    custom = _handle_deprecation(custom)
    base_keys, custom_keys = (set(x.keys()) for x in (base, custom))
    mismatched = [k for k in custom_keys if k not in base_keys]
    if mismatched:
        from difflib import get_close_matches

        string = ''
        for x in mismatched:
            matches = get_close_matches(x, base_keys)  # key list
            matches = [f'{k}={base[k]}' if base.get(k) is not None else k for k in matches]
            match_str = f'Similar arguments are i.e. {matches}.' if matches else ''
            string += f"'{colorstr('red', 'bold', x)}' is not a valid YOLO argument. {match_str}\n"
        raise SyntaxError(string + CLI_HELP_MSG) from e


def merge_equals_args(args: List[str]) -> List[str]:
    """
    Merges arguments around isolated '=' args in a list of strings. The function considers cases where the first
    argument ends with '=' or the second starts with '=', as well as when the middle one is an equals sign.

    Args:
        args (List[str]): A list of strings where each element is an argument.

    Returns:
        List[str]: A list of strings where the arguments around isolated '=' are merged.
    """
    new_args = []
    for i, arg in enumerate(args):
        if arg == '=' and 0 < i < len(args) - 1:  # merge ['arg', '=', 'val']
            new_args[-1] += f'={args[i + 1]}'
            del args[i + 1]
        elif arg.endswith('=') and i < len(args) - 1 and '=' not in args[i + 1]:  # merge ['arg=', 'val']
            new_args.append(f'{arg}{args[i + 1]}')
            del args[i + 1]
        elif arg.startswith('=') and i > 0:  # merge ['arg', '=val']
            new_args[-1] += arg
        else:
            new_args.append(arg)
    return new_args


def handle_yolo_hub(args: List[str]) -> None:
    """
    Handle Ultralytics HUB command-line interface (CLI) commands.

    This function processes Ultralytics HUB CLI commands such as login and logout.
    It should be called when executing a script with arguments related to HUB authentication.

    Args:
        args (List[str]): A list of command line arguments

    Example:
        ```bash
        python my_script.py hub login your_api_key
        ```
    """
    from ultralytics import hub

    if args[0] == 'login':
        key = args[1] if len(args) > 1 else ''
        # Log in to Ultralytics HUB using the provided API key
        hub.login(key)
    elif args[0] == 'logout':
        # Log out from Ultralytics HUB
        hub.logout()


def handle_yolo_settings(args: List[str]) -> None:
    """
    Handle YOLO settings command-line interface (CLI) commands.

    This function processes YOLO settings CLI commands such as reset.
    It should be called when executing a script with arguments related to YOLO settings management.

    Args:
        args (List[str]): A list of command line arguments for YOLO settings management.

    Example:
        ```bash
        python my_script.py yolo settings reset
        ```
    """
    url = 'https://docs.ultralytics.com/quickstart/#ultralytics-settings'  # help URL
    try:
        if any(args):
            if args[0] == 'reset':
                SETTINGS_YAML.unlink()  # delete the settings file
                SETTINGS.reset()  # create new settings
                LOGGER.info('Settings reset successfully')  # inform the user that settings have been reset
            else:  # save a new setting
                new = dict(parse_key_value_pair(a) for a in args)
                check_dict_alignment(SETTINGS, new)
                SETTINGS.update(new)

        LOGGER.info(f'💡 Learn about settings at {url}')
        yaml_print(SETTINGS_YAML)  # print the current settings
    except Exception as e:
        LOGGER.warning(f"WARNING ⚠️ settings error: '{e}'. Please see {url} for help.")


def handle_explorer():
<<<<<<< HEAD
    """
    Open the Ultralytics Explorer GUI.
    """
    dir = str(ROOT/ "data" / "explorer" / "gui" / "dash.py")
    subprocess.run(["streamlit", "run", dir,  "--server.maxMessageSize", "2048"])
=======
    """Open the Ultralytics Explorer GUI."""
    dir = str(ROOT / 'data' / 'explorer' / 'gui' / 'dash.py')
    subprocess.run(['streamlit', 'run', dir])

>>>>>>> 226c94c7

def parse_key_value_pair(pair):
    """Parse one 'key=value' pair and return key and value."""
    k, v = pair.split('=', 1)  # split on first '=' sign
    k, v = k.strip(), v.strip()  # remove spaces
    assert v, f"missing '{k}' value"
    return k, smart_value(v)


def smart_value(v):
    """Convert a string to an underlying type such as int, float, bool, etc."""
    v_lower = v.lower()
    if v_lower == 'none':
        return None
    elif v_lower == 'true':
        return True
    elif v_lower == 'false':
        return False
    else:
        with contextlib.suppress(Exception):
            return eval(v)
        return v


def entrypoint(debug=''):
    """
    This function is the ultralytics package entrypoint, it's responsible for parsing the command line arguments passed
    to the package.

    This function allows for:
    - passing mandatory YOLO args as a list of strings
    - specifying the task to be performed, either 'detect', 'segment' or 'classify'
    - specifying the mode, either 'train', 'val', 'test', or 'predict'
    - running special modes like 'checks'
    - passing overrides to the package's configuration

    It uses the package's default cfg and initializes it using the passed overrides.
    Then it calls the CLI function with the composed cfg
    """
    args = (debug.split(' ') if debug else sys.argv)[1:]
    if not args:  # no arguments passed
        LOGGER.info(CLI_HELP_MSG)
        return

    special = {
        'help': lambda: LOGGER.info(CLI_HELP_MSG),
        'checks': checks.collect_system_info,
        'version': lambda: LOGGER.info(__version__),
        'settings': lambda: handle_yolo_settings(args[1:]),
        'cfg': lambda: yaml_print(DEFAULT_CFG_PATH),
        'hub': lambda: handle_yolo_hub(args[1:]),
        'login': lambda: handle_yolo_hub(args),
        'copy-cfg': copy_default_cfg,
        'explorer': lambda: handle_explorer()}
    full_args_dict = {**DEFAULT_CFG_DICT, **{k: None for k in TASKS}, **{k: None for k in MODES}, **special}

    # Define common misuses of special commands, i.e. -h, -help, --help
    special.update({k[0]: v for k, v in special.items()})  # singular
    special.update({k[:-1]: v for k, v in special.items() if len(k) > 1 and k.endswith('s')})  # singular
    special = {**special, **{f'-{k}': v for k, v in special.items()}, **{f'--{k}': v for k, v in special.items()}}

    overrides = {}  # basic overrides, i.e. imgsz=320
    for a in merge_equals_args(args):  # merge spaces around '=' sign
        if a.startswith('--'):
            LOGGER.warning(f"WARNING ⚠️ '{a}' does not require leading dashes '--', updating to '{a[2:]}'.")
            a = a[2:]
        if a.endswith(','):
            LOGGER.warning(f"WARNING ⚠️ '{a}' does not require trailing comma ',', updating to '{a[:-1]}'.")
            a = a[:-1]
        if '=' in a:
            try:
                k, v = parse_key_value_pair(a)
                if k == 'cfg' and v is not None:  # custom.yaml passed
                    LOGGER.info(f'Overriding {DEFAULT_CFG_PATH} with {v}')
                    overrides = {k: val for k, val in yaml_load(checks.check_yaml(v)).items() if k != 'cfg'}
                else:
                    overrides[k] = v
            except (NameError, SyntaxError, ValueError, AssertionError) as e:
                check_dict_alignment(full_args_dict, {a: ''}, e)

        elif a in TASKS:
            overrides['task'] = a
        elif a in MODES:
            overrides['mode'] = a
        elif a.lower() in special:
            special[a.lower()]()
            return
        elif a in DEFAULT_CFG_DICT and isinstance(DEFAULT_CFG_DICT[a], bool):
            overrides[a] = True  # auto-True for default bool args, i.e. 'yolo show' sets show=True
        elif a in DEFAULT_CFG_DICT:
            raise SyntaxError(f"'{colorstr('red', 'bold', a)}' is a valid YOLO argument but is missing an '=' sign "
                              f"to set its value, i.e. try '{a}={DEFAULT_CFG_DICT[a]}'\n{CLI_HELP_MSG}")
        else:
            check_dict_alignment(full_args_dict, {a: ''})

    # Check keys
    check_dict_alignment(full_args_dict, overrides)

    # Mode
    mode = overrides.get('mode')
    if mode is None:
        mode = DEFAULT_CFG.mode or 'predict'
        LOGGER.warning(f"WARNING ⚠️ 'mode' is missing. Valid modes are {MODES}. Using default 'mode={mode}'.")
    elif mode not in MODES:
        raise ValueError(f"Invalid 'mode={mode}'. Valid modes are {MODES}.\n{CLI_HELP_MSG}")

    # Task
    task = overrides.pop('task', None)
    if task:
        if task not in TASKS:
            raise ValueError(f"Invalid 'task={task}'. Valid tasks are {TASKS}.\n{CLI_HELP_MSG}")
        if 'model' not in overrides:
            overrides['model'] = TASK2MODEL[task]

    # Model
    model = overrides.pop('model', DEFAULT_CFG.model)
    if model is None:
        model = 'yolov8n.pt'
        LOGGER.warning(f"WARNING ⚠️ 'model' is missing. Using default 'model={model}'.")
    overrides['model'] = model
    stem = Path(model).stem.lower()
    if 'rtdetr' in stem:  # guess architecture
        from ultralytics import RTDETR
        model = RTDETR(model)  # no task argument
    elif 'fastsam' in stem:
        from ultralytics import FastSAM
        model = FastSAM(model)
    elif 'sam' in stem:
        from ultralytics import SAM
        model = SAM(model)
    else:
        from ultralytics import YOLO
        model = YOLO(model, task=task)
    if isinstance(overrides.get('pretrained'), str):
        model.load(overrides['pretrained'])

    # Task Update
    if task != model.task:
        if task:
            LOGGER.warning(f"WARNING ⚠️ conflicting 'task={task}' passed with 'task={model.task}' model. "
                           f"Ignoring 'task={task}' and updating to 'task={model.task}' to match model.")
        task = model.task

    # Mode
    if mode in ('predict', 'track') and 'source' not in overrides:
        overrides['source'] = DEFAULT_CFG.source or ASSETS
        LOGGER.warning(f"WARNING ⚠️ 'source' is missing. Using default 'source={overrides['source']}'.")
    elif mode in ('train', 'val'):
        if 'data' not in overrides and 'resume' not in overrides:
            overrides['data'] = DEFAULT_CFG.data or TASK2DATA.get(task or DEFAULT_CFG.task, DEFAULT_CFG.data)
            LOGGER.warning(f"WARNING ⚠️ 'data' is missing. Using default 'data={overrides['data']}'.")
    elif mode == 'export':
        if 'format' not in overrides:
            overrides['format'] = DEFAULT_CFG.format or 'torchscript'
            LOGGER.warning(f"WARNING ⚠️ 'format' is missing. Using default 'format={overrides['format']}'.")

    # Run command in python
    getattr(model, mode)(**overrides)  # default args from model

    # Show help
    LOGGER.info(f'💡 Learn more at https://docs.ultralytics.com/modes/{mode}')


# Special modes --------------------------------------------------------------------------------------------------------
def copy_default_cfg():
    """Copy and create a new default configuration file with '_copy' appended to its name."""
    new_file = Path.cwd() / DEFAULT_CFG_PATH.name.replace('.yaml', '_copy.yaml')
    shutil.copy2(DEFAULT_CFG_PATH, new_file)
    LOGGER.info(f'{DEFAULT_CFG_PATH} copied to {new_file}\n'
                f"Example YOLO command with this new custom cfg:\n    yolo cfg='{new_file}' imgsz=320 batch=8")


if __name__ == '__main__':
    # Example: entrypoint(debug='yolo predict model=yolov8n.pt')
    entrypoint(debug='')<|MERGE_RESOLUTION|>--- conflicted
+++ resolved
@@ -295,18 +295,11 @@
 
 
 def handle_explorer():
-<<<<<<< HEAD
     """
     Open the Ultralytics Explorer GUI.
     """
     dir = str(ROOT/ "data" / "explorer" / "gui" / "dash.py")
     subprocess.run(["streamlit", "run", dir,  "--server.maxMessageSize", "2048"])
-=======
-    """Open the Ultralytics Explorer GUI."""
-    dir = str(ROOT / 'data' / 'explorer' / 'gui' / 'dash.py')
-    subprocess.run(['streamlit', 'run', dir])
-
->>>>>>> 226c94c7
 
 def parse_key_value_pair(pair):
     """Parse one 'key=value' pair and return key and value."""
