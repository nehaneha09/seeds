--- conflicted
+++ resolved
@@ -1,13 +1,7 @@
 # Ultralytics YOLO 🚀, AGPL-3.0 license
 # Configuration for Ultralytics Solutions
 
-<<<<<<< HEAD
-source: # Only for the Ultralytics solutions usage via CLI (Command line Interface)
-model: "yolo11n.pt" # The Ultralytics YOLO11 model to be used (e.g., yolo11n.pt for YOLO11 nano version and yolov8n.pt for YOLOv8 nano version)
-
-=======
 # Object counting settings -----------------------------------------------------------------------------------------------------
->>>>>>> 6a3dc65d
 region: # Object counting, queue or speed estimation region points. Default region points are [(20, 400), (1080, 404), (1080, 360), (20, 360)]
 show_in: True # Flag to display objects moving *into* the defined region
 show_out: True # Flag to display objects moving *out of* the defined region
