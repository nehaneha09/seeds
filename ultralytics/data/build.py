--- conflicted
+++ resolved
@@ -150,11 +150,7 @@
     return source, webcam, screenshot, from_img, in_memory, tensor
 
 
-<<<<<<< HEAD
-def load_inference_source(source=None, vid_stride=1, buffer=False, batch=1):
-=======
 def load_inference_source(source=None, batch=1, vid_stride=1, buffer=False):
->>>>>>> b44e1840
     """
     Loads an inference source for object detection and applies necessary transformations.
 
@@ -182,11 +178,7 @@
     elif from_img:
         dataset = LoadPilAndNumpy(source)
     else:
-<<<<<<< HEAD
-        dataset = LoadImages(source, vid_stride=vid_stride, batch=batch)
-=======
         dataset = LoadImagesAndVideos(source, batch=batch, vid_stride=vid_stride)
->>>>>>> b44e1840
 
     # Attach source types to the dataset
     setattr(dataset, "source_type", source_type)
