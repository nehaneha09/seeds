--- conflicted
+++ resolved
@@ -1,4 +1,3 @@
-<<<<<<< HEAD
 # Ultralytics YOLO 🚀, AGPL-3.0 license
 
 import json
@@ -335,6 +334,87 @@
     LOGGER.info(f"{'LVIS' if lvis else 'COCO'} data converted successfully.\nResults saved to {save_dir.resolve()}")
 
 
+def convert_segment_masks_to_yolo_seg(masks_dir, output_dir, classes):
+    """
+    Converts a dataset of segmentation mask images to the YOLO segmentation format.
+
+    This function takes the directory containing the binary format mask images and converts them into YOLO segmentation format.
+    The converted masks are saved in the specified output directory.
+
+    Args:
+        masks_dir (str): The path to the directory where all mask images (png, jpg) are stored.
+        output_dir (str): The path to the directory where the converted YOLO segmentation masks will be stored.
+        classes (int): Total classes in the dataset i.e for COCO classes=80
+
+    Example:
+        ```python
+        from ultralytics.data.converter import convert_segment_masks_to_yolo_seg
+
+        # for coco dataset, we have 80 classes
+        convert_segment_masks_to_yolo_seg('path/to/masks_directory', 'path/to/output/directory', classes=80)
+        ```
+
+    Notes:
+        The expected directory structure for the masks is:
+
+            - masks
+                ├─ mask_image_01.png or mask_image_01.jpg
+                ├─ mask_image_02.png or mask_image_02.jpg
+                ├─ mask_image_03.png or mask_image_03.jpg
+                └─ mask_image_04.png or mask_image_04.jpg
+
+        After execution, the labels will be organized in the following structure:
+
+            - output_dir
+                ├─ mask_yolo_01.txt
+                ├─ mask_yolo_02.txt
+                ├─ mask_yolo_03.txt
+                └─ mask_yolo_04.txt
+    """
+    import os
+
+    pixel_to_class_mapping = {i + 1: i for i in range(80)}
+    for mask_filename in os.listdir(masks_dir):
+        if mask_filename.endswith(".png"):
+            mask_path = os.path.join(masks_dir, mask_filename)
+            mask = cv2.imread(mask_path, cv2.IMREAD_GRAYSCALE)  # Read the mask image in grayscale
+            img_height, img_width = mask.shape  # Get image dimensions
+            LOGGER.info(f"Processing {mask_path} imgsz = {img_height} x {img_width}")
+
+            unique_values = np.unique(mask)  # Get unique pixel values representing different classes
+            yolo_format_data = []
+
+            for value in unique_values:
+                if value == 0:
+                    continue  # Skip background
+                class_index = pixel_to_class_mapping.get(value, -1)
+                if class_index == -1:
+                    LOGGER.warning(f"Unknown class for pixel value {value} in file {mask_filename}, skipping.")
+                    continue
+
+                # Create a binary mask for the current class and find contours
+                contours, _ = cv2.findContours(
+                    (mask == value).astype(np.uint8), cv2.RETR_EXTERNAL, cv2.CHAIN_APPROX_SIMPLE
+                )  # Find contours
+
+                for contour in contours:
+                    if len(contour) >= 3:  # YOLO requires at least 3 points for a valid segmentation
+                        contour = contour.squeeze()  # Remove single-dimensional entries
+                        yolo_format = [class_index]
+                        for point in contour:
+                            # Normalize the coordinates
+                            yolo_format.append(round(point[0] / img_width, 6))  # Rounding to 6 decimal places
+                            yolo_format.append(round(point[1] / img_height, 6))
+                        yolo_format_data.append(yolo_format)
+            # Save Ultralytics YOLO format data to file
+            output_path = os.path.join(output_dir, os.path.splitext(mask_filename)[0] + ".txt")
+            with open(output_path, "w") as file:
+                for item in yolo_format_data:
+                    line = " ".join(map(str, item))
+                    file.write(line + "\n")
+            LOGGER.info(f"Processed and stored at {output_path} imgsz = {img_height} x {img_width}")
+
+
 def convert_dota_to_yolo_obb(dota_root_path: str):
     """
     Converts DOTA dataset annotations to YOLO OBB (Oriented Bounding Box) format.
@@ -558,647 +638,4 @@
         if texts:
             with open(txt_file, "a") as f:
                 f.writelines(text + "\n" for text in texts)
-    LOGGER.info(f"Generated segment labels saved in {save_dir}")
-=======
-# Ultralytics YOLO 🚀, AGPL-3.0 license
-
-import json
-from collections import defaultdict
-from pathlib import Path
-
-import cv2
-import numpy as np
-
-from ultralytics.utils import LOGGER, TQDM
-from ultralytics.utils.files import increment_path
-
-
-def coco91_to_coco80_class():
-    """
-    Converts 91-index COCO class IDs to 80-index COCO class IDs.
-
-    Returns:
-        (list): A list of 91 class IDs where the index represents the 80-index class ID and the value is the
-            corresponding 91-index class ID.
-    """
-    return [
-        0,
-        1,
-        2,
-        3,
-        4,
-        5,
-        6,
-        7,
-        8,
-        9,
-        10,
-        None,
-        11,
-        12,
-        13,
-        14,
-        15,
-        16,
-        17,
-        18,
-        19,
-        20,
-        21,
-        22,
-        23,
-        None,
-        24,
-        25,
-        None,
-        None,
-        26,
-        27,
-        28,
-        29,
-        30,
-        31,
-        32,
-        33,
-        34,
-        35,
-        36,
-        37,
-        38,
-        39,
-        None,
-        40,
-        41,
-        42,
-        43,
-        44,
-        45,
-        46,
-        47,
-        48,
-        49,
-        50,
-        51,
-        52,
-        53,
-        54,
-        55,
-        56,
-        57,
-        58,
-        59,
-        None,
-        60,
-        None,
-        None,
-        61,
-        None,
-        62,
-        63,
-        64,
-        65,
-        66,
-        67,
-        68,
-        69,
-        70,
-        71,
-        72,
-        None,
-        73,
-        74,
-        75,
-        76,
-        77,
-        78,
-        79,
-        None,
-    ]
-
-
-def coco80_to_coco91_class():
-    """
-    Converts 80-index (val2014) to 91-index (paper).
-    For details see https://tech.amikelive.com/node-718/what-object-categories-labels-are-in-coco-dataset/.
-
-    Example:
-        ```python
-        import numpy as np
-
-        a = np.loadtxt('data/coco.names', dtype='str', delimiter='\n')
-        b = np.loadtxt('data/coco_paper.names', dtype='str', delimiter='\n')
-        x1 = [list(a[i] == b).index(True) + 1 for i in range(80)]  # darknet to coco
-        x2 = [list(b[i] == a).index(True) if any(b[i] == a) else None for i in range(91)]  # coco to darknet
-        ```
-    """
-    return [
-        1,
-        2,
-        3,
-        4,
-        5,
-        6,
-        7,
-        8,
-        9,
-        10,
-        11,
-        13,
-        14,
-        15,
-        16,
-        17,
-        18,
-        19,
-        20,
-        21,
-        22,
-        23,
-        24,
-        25,
-        27,
-        28,
-        31,
-        32,
-        33,
-        34,
-        35,
-        36,
-        37,
-        38,
-        39,
-        40,
-        41,
-        42,
-        43,
-        44,
-        46,
-        47,
-        48,
-        49,
-        50,
-        51,
-        52,
-        53,
-        54,
-        55,
-        56,
-        57,
-        58,
-        59,
-        60,
-        61,
-        62,
-        63,
-        64,
-        65,
-        67,
-        70,
-        72,
-        73,
-        74,
-        75,
-        76,
-        77,
-        78,
-        79,
-        80,
-        81,
-        82,
-        84,
-        85,
-        86,
-        87,
-        88,
-        89,
-        90,
-    ]
-
-
-def convert_coco(
-    labels_dir="../coco/annotations/",
-    save_dir="coco_converted/",
-    use_segments=False,
-    use_keypoints=False,
-    cls91to80=True,
-    lvis=False,
-):
-    """
-    Converts COCO dataset annotations to a YOLO annotation format  suitable for training YOLO models.
-
-    Args:
-        labels_dir (str, optional): Path to directory containing COCO dataset annotation files.
-        save_dir (str, optional): Path to directory to save results to.
-        use_segments (bool, optional): Whether to include segmentation masks in the output.
-        use_keypoints (bool, optional): Whether to include keypoint annotations in the output.
-        cls91to80 (bool, optional): Whether to map 91 COCO class IDs to the corresponding 80 COCO class IDs.
-        lvis (bool, optional): Whether to convert data in lvis dataset way.
-
-    Example:
-        ```python
-        from ultralytics.data.converter import convert_coco
-
-        convert_coco('../datasets/coco/annotations/', use_segments=True, use_keypoints=False, cls91to80=True)
-        convert_coco('../datasets/lvis/annotations/', use_segments=True, use_keypoints=False, cls91to80=False, lvis=True)
-        ```
-
-    Output:
-        Generates output files in the specified output directory.
-    """
-
-    # Create dataset directory
-    save_dir = increment_path(save_dir)  # increment if save directory already exists
-    for p in save_dir / "labels", save_dir / "images":
-        p.mkdir(parents=True, exist_ok=True)  # make dir
-
-    # Convert classes
-    coco80 = coco91_to_coco80_class()
-
-    # Import json
-    for json_file in sorted(Path(labels_dir).resolve().glob("*.json")):
-        lname = "" if lvis else json_file.stem.replace("instances_", "")
-        fn = Path(save_dir) / "labels" / lname  # folder name
-        fn.mkdir(parents=True, exist_ok=True)
-        if lvis:
-            # NOTE: create folders for both train and val in advance,
-            # since LVIS val set contains images from COCO 2017 train in addition to the COCO 2017 val split.
-            (fn / "train2017").mkdir(parents=True, exist_ok=True)
-            (fn / "val2017").mkdir(parents=True, exist_ok=True)
-        with open(json_file) as f:
-            data = json.load(f)
-
-        # Create image dict
-        images = {f'{x["id"]:d}': x for x in data["images"]}
-        # Create image-annotations dict
-        imgToAnns = defaultdict(list)
-        for ann in data["annotations"]:
-            imgToAnns[ann["image_id"]].append(ann)
-
-        image_txt = []
-        # Write labels file
-        for img_id, anns in TQDM(imgToAnns.items(), desc=f"Annotations {json_file}"):
-            img = images[f"{img_id:d}"]
-            h, w = img["height"], img["width"]
-            f = str(Path(img["coco_url"]).relative_to("http://images.cocodataset.org")) if lvis else img["file_name"]
-            if lvis:
-                image_txt.append(str(Path("./images") / f))
-
-            bboxes = []
-            segments = []
-            keypoints = []
-            for ann in anns:
-                if ann.get("iscrowd", False):
-                    continue
-                # The COCO box format is [top left x, top left y, width, height]
-                box = np.array(ann["bbox"], dtype=np.float64)
-                box[:2] += box[2:] / 2  # xy top-left corner to center
-                box[[0, 2]] /= w  # normalize x
-                box[[1, 3]] /= h  # normalize y
-                if box[2] <= 0 or box[3] <= 0:  # if w <= 0 and h <= 0
-                    continue
-
-                cls = coco80[ann["category_id"] - 1] if cls91to80 else ann["category_id"] - 1  # class
-                box = [cls] + box.tolist()
-                if box not in bboxes:
-                    bboxes.append(box)
-                    if use_segments and ann.get("segmentation") is not None:
-                        if len(ann["segmentation"]) == 0:
-                            segments.append([])
-                            continue
-                        elif len(ann["segmentation"]) > 1:
-                            s = merge_multi_segment(ann["segmentation"])
-                            s = (np.concatenate(s, axis=0) / np.array([w, h])).reshape(-1).tolist()
-                        else:
-                            s = [j for i in ann["segmentation"] for j in i]  # all segments concatenated
-                            s = (np.array(s).reshape(-1, 2) / np.array([w, h])).reshape(-1).tolist()
-                        s = [cls] + s
-                        segments.append(s)
-                    if use_keypoints and ann.get("keypoints") is not None:
-                        keypoints.append(
-                            box + (np.array(ann["keypoints"]).reshape(-1, 3) / np.array([w, h, 1])).reshape(-1).tolist()
-                        )
-
-            # Write
-            with open((fn / f).with_suffix(".txt"), "a") as file:
-                for i in range(len(bboxes)):
-                    if use_keypoints:
-                        line = (*(keypoints[i]),)  # cls, box, keypoints
-                    else:
-                        line = (
-                            *(segments[i] if use_segments and len(segments[i]) > 0 else bboxes[i]),
-                        )  # cls, box or segments
-                    file.write(("%g " * len(line)).rstrip() % line + "\n")
-
-        if lvis:
-            with open((Path(save_dir) / json_file.name.replace("lvis_v1_", "").replace(".json", ".txt")), "a") as f:
-                f.writelines(f"{line}\n" for line in image_txt)
-
-    LOGGER.info(f"{'LVIS' if lvis else 'COCO'} data converted successfully.\nResults saved to {save_dir.resolve()}")
-
-
-def convert_segment_masks_to_yolo_seg(masks_dir, output_dir, classes):
-    """
-    Converts a dataset of segmentation mask images to the YOLO segmentation format.
-
-    This function takes the directory containing the binary format mask images and converts them into YOLO segmentation format.
-    The converted masks are saved in the specified output directory.
-
-    Args:
-        masks_dir (str): The path to the directory where all mask images (png, jpg) are stored.
-        output_dir (str): The path to the directory where the converted YOLO segmentation masks will be stored.
-        classes (int): Total classes in the dataset i.e for COCO classes=80
-
-    Example:
-        ```python
-        from ultralytics.data.converter import convert_segment_masks_to_yolo_seg
-
-        # for coco dataset, we have 80 classes
-        convert_segment_masks_to_yolo_seg('path/to/masks_directory', 'path/to/output/directory', classes=80)
-        ```
-
-    Notes:
-        The expected directory structure for the masks is:
-
-            - masks
-                ├─ mask_image_01.png or mask_image_01.jpg
-                ├─ mask_image_02.png or mask_image_02.jpg
-                ├─ mask_image_03.png or mask_image_03.jpg
-                └─ mask_image_04.png or mask_image_04.jpg
-
-        After execution, the labels will be organized in the following structure:
-
-            - output_dir
-                ├─ mask_yolo_01.txt
-                ├─ mask_yolo_02.txt
-                ├─ mask_yolo_03.txt
-                └─ mask_yolo_04.txt
-    """
-    import os
-
-    pixel_to_class_mapping = {i + 1: i for i in range(80)}
-    for mask_filename in os.listdir(masks_dir):
-        if mask_filename.endswith(".png"):
-            mask_path = os.path.join(masks_dir, mask_filename)
-            mask = cv2.imread(mask_path, cv2.IMREAD_GRAYSCALE)  # Read the mask image in grayscale
-            img_height, img_width = mask.shape  # Get image dimensions
-            LOGGER.info(f"Processing {mask_path} imgsz = {img_height} x {img_width}")
-
-            unique_values = np.unique(mask)  # Get unique pixel values representing different classes
-            yolo_format_data = []
-
-            for value in unique_values:
-                if value == 0:
-                    continue  # Skip background
-                class_index = pixel_to_class_mapping.get(value, -1)
-                if class_index == -1:
-                    LOGGER.warning(f"Unknown class for pixel value {value} in file {mask_filename}, skipping.")
-                    continue
-
-                # Create a binary mask for the current class and find contours
-                contours, _ = cv2.findContours(
-                    (mask == value).astype(np.uint8), cv2.RETR_EXTERNAL, cv2.CHAIN_APPROX_SIMPLE
-                )  # Find contours
-
-                for contour in contours:
-                    if len(contour) >= 3:  # YOLO requires at least 3 points for a valid segmentation
-                        contour = contour.squeeze()  # Remove single-dimensional entries
-                        yolo_format = [class_index]
-                        for point in contour:
-                            # Normalize the coordinates
-                            yolo_format.append(round(point[0] / img_width, 6))  # Rounding to 6 decimal places
-                            yolo_format.append(round(point[1] / img_height, 6))
-                        yolo_format_data.append(yolo_format)
-            # Save Ultralytics YOLO format data to file
-            output_path = os.path.join(output_dir, os.path.splitext(mask_filename)[0] + ".txt")
-            with open(output_path, "w") as file:
-                for item in yolo_format_data:
-                    line = " ".join(map(str, item))
-                    file.write(line + "\n")
-            LOGGER.info(f"Processed and stored at {output_path} imgsz = {img_height} x {img_width}")
-
-
-def convert_dota_to_yolo_obb(dota_root_path: str):
-    """
-    Converts DOTA dataset annotations to YOLO OBB (Oriented Bounding Box) format.
-
-    The function processes images in the 'train' and 'val' folders of the DOTA dataset. For each image, it reads the
-    associated label from the original labels directory and writes new labels in YOLO OBB format to a new directory.
-
-    Args:
-        dota_root_path (str): The root directory path of the DOTA dataset.
-
-    Example:
-        ```python
-        from ultralytics.data.converter import convert_dota_to_yolo_obb
-
-        convert_dota_to_yolo_obb('path/to/DOTA')
-        ```
-
-    Notes:
-        The directory structure assumed for the DOTA dataset:
-
-            - DOTA
-                ├─ images
-                │   ├─ train
-                │   └─ val
-                └─ labels
-                    ├─ train_original
-                    └─ val_original
-
-        After execution, the function will organize the labels into:
-
-            - DOTA
-                └─ labels
-                    ├─ train
-                    └─ val
-    """
-    dota_root_path = Path(dota_root_path)
-
-    # Class names to indices mapping
-    class_mapping = {
-        "plane": 0,
-        "ship": 1,
-        "storage-tank": 2,
-        "baseball-diamond": 3,
-        "tennis-court": 4,
-        "basketball-court": 5,
-        "ground-track-field": 6,
-        "harbor": 7,
-        "bridge": 8,
-        "large-vehicle": 9,
-        "small-vehicle": 10,
-        "helicopter": 11,
-        "roundabout": 12,
-        "soccer-ball-field": 13,
-        "swimming-pool": 14,
-        "container-crane": 15,
-        "airport": 16,
-        "helipad": 17,
-    }
-
-    def convert_label(image_name, image_width, image_height, orig_label_dir, save_dir):
-        """Converts a single image's DOTA annotation to YOLO OBB format and saves it to a specified directory."""
-        orig_label_path = orig_label_dir / f"{image_name}.txt"
-        save_path = save_dir / f"{image_name}.txt"
-
-        with orig_label_path.open("r") as f, save_path.open("w") as g:
-            lines = f.readlines()
-            for line in lines:
-                parts = line.strip().split()
-                if len(parts) < 9:
-                    continue
-                class_name = parts[8]
-                class_idx = class_mapping[class_name]
-                coords = [float(p) for p in parts[:8]]
-                normalized_coords = [
-                    coords[i] / image_width if i % 2 == 0 else coords[i] / image_height for i in range(8)
-                ]
-                formatted_coords = ["{:.6g}".format(coord) for coord in normalized_coords]
-                g.write(f"{class_idx} {' '.join(formatted_coords)}\n")
-
-    for phase in ["train", "val"]:
-        image_dir = dota_root_path / "images" / phase
-        orig_label_dir = dota_root_path / "labels" / f"{phase}_original"
-        save_dir = dota_root_path / "labels" / phase
-
-        save_dir.mkdir(parents=True, exist_ok=True)
-
-        image_paths = list(image_dir.iterdir())
-        for image_path in TQDM(image_paths, desc=f"Processing {phase} images"):
-            if image_path.suffix != ".png":
-                continue
-            image_name_without_ext = image_path.stem
-            img = cv2.imread(str(image_path))
-            h, w = img.shape[:2]
-            convert_label(image_name_without_ext, w, h, orig_label_dir, save_dir)
-
-
-def min_index(arr1, arr2):
-    """
-    Find a pair of indexes with the shortest distance between two arrays of 2D points.
-
-    Args:
-        arr1 (np.ndarray): A NumPy array of shape (N, 2) representing N 2D points.
-        arr2 (np.ndarray): A NumPy array of shape (M, 2) representing M 2D points.
-
-    Returns:
-        (tuple): A tuple containing the indexes of the points with the shortest distance in arr1 and arr2 respectively.
-    """
-    dis = ((arr1[:, None, :] - arr2[None, :, :]) ** 2).sum(-1)
-    return np.unravel_index(np.argmin(dis, axis=None), dis.shape)
-
-
-def merge_multi_segment(segments):
-    """
-    Merge multiple segments into one list by connecting the coordinates with the minimum distance between each segment.
-    This function connects these coordinates with a thin line to merge all segments into one.
-
-    Args:
-        segments (List[List]): Original segmentations in COCO's JSON file.
-                               Each element is a list of coordinates, like [segmentation1, segmentation2,...].
-
-    Returns:
-        s (List[np.ndarray]): A list of connected segments represented as NumPy arrays.
-    """
-    s = []
-    segments = [np.array(i).reshape(-1, 2) for i in segments]
-    idx_list = [[] for _ in range(len(segments))]
-
-    # Record the indexes with min distance between each segment
-    for i in range(1, len(segments)):
-        idx1, idx2 = min_index(segments[i - 1], segments[i])
-        idx_list[i - 1].append(idx1)
-        idx_list[i].append(idx2)
-
-    # Use two round to connect all the segments
-    for k in range(2):
-        # Forward connection
-        if k == 0:
-            for i, idx in enumerate(idx_list):
-                # Middle segments have two indexes, reverse the index of middle segments
-                if len(idx) == 2 and idx[0] > idx[1]:
-                    idx = idx[::-1]
-                    segments[i] = segments[i][::-1, :]
-
-                segments[i] = np.roll(segments[i], -idx[0], axis=0)
-                segments[i] = np.concatenate([segments[i], segments[i][:1]])
-                # Deal with the first segment and the last one
-                if i in {0, len(idx_list) - 1}:
-                    s.append(segments[i])
-                else:
-                    idx = [0, idx[1] - idx[0]]
-                    s.append(segments[i][idx[0] : idx[1] + 1])
-
-        else:
-            for i in range(len(idx_list) - 1, -1, -1):
-                if i not in {0, len(idx_list) - 1}:
-                    idx = idx_list[i]
-                    nidx = abs(idx[1] - idx[0])
-                    s.append(segments[i][nidx:])
-    return s
-
-
-def yolo_bbox2segment(im_dir, save_dir=None, sam_model="sam_b.pt"):
-    """
-    Converts existing object detection dataset (bounding boxes) to segmentation dataset or oriented bounding box (OBB)
-    in YOLO format. Generates segmentation data using SAM auto-annotator as needed.
-
-    Args:
-        im_dir (str | Path): Path to image directory to convert.
-        save_dir (str | Path): Path to save the generated labels, labels will be saved
-            into `labels-segment` in the same directory level of `im_dir` if save_dir is None. Default: None.
-        sam_model (str): Segmentation model to use for intermediate segmentation data; optional.
-
-    Notes:
-        The input directory structure assumed for dataset:
-
-            - im_dir
-                ├─ 001.jpg
-                ├─ ..
-                └─ NNN.jpg
-            - labels
-                ├─ 001.txt
-                ├─ ..
-                └─ NNN.txt
-    """
-    from tqdm import tqdm
-
-    from ultralytics import SAM
-    from ultralytics.data import YOLODataset
-    from ultralytics.utils import LOGGER
-    from ultralytics.utils.ops import xywh2xyxy
-
-    # NOTE: add placeholder to pass class index check
-    dataset = YOLODataset(im_dir, data=dict(names=list(range(1000))))
-    if len(dataset.labels[0]["segments"]) > 0:  # if it's segment data
-        LOGGER.info("Segmentation labels detected, no need to generate new ones!")
-        return
-
-    LOGGER.info("Detection labels detected, generating segment labels by SAM model!")
-    sam_model = SAM(sam_model)
-    for label in tqdm(dataset.labels, total=len(dataset.labels), desc="Generating segment labels"):
-        h, w = label["shape"]
-        boxes = label["bboxes"]
-        if len(boxes) == 0:  # skip empty labels
-            continue
-        boxes[:, [0, 2]] *= w
-        boxes[:, [1, 3]] *= h
-        im = cv2.imread(label["im_file"])
-        sam_results = sam_model(im, bboxes=xywh2xyxy(boxes), verbose=False, save=False)
-        label["segments"] = sam_results[0].masks.xyn
-
-    save_dir = Path(save_dir) if save_dir else Path(im_dir).parent / "labels-segment"
-    save_dir.mkdir(parents=True, exist_ok=True)
-    for label in dataset.labels:
-        texts = []
-        lb_name = Path(label["im_file"]).with_suffix(".txt").name
-        txt_file = save_dir / lb_name
-        cls = label["cls"]
-        for i, s in enumerate(label["segments"]):
-            line = (int(cls[i]), *s.reshape(-1))
-            texts.append(("%g " * len(line)).rstrip() % line)
-        if texts:
-            with open(txt_file, "a") as f:
-                f.writelines(text + "\n" for text in texts)
-    LOGGER.info(f"Generated segment labels saved in {save_dir}")
->>>>>>> 9f22f451
+    LOGGER.info(f"Generated segment labels saved in {save_dir}")