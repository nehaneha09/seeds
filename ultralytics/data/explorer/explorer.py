from pathlib import Path
from typing import List

import cv2
import numpy as np
import pandas as pd
import pyarrow as pa
import torch
from tqdm import tqdm

from ultralytics import YOLO
from ultralytics.data.augment import Format
from ultralytics.data.dataset import YOLODataset
from ultralytics.data.utils import check_det_dataset
from ultralytics.utils import logger
from ultralytics.utils.checks import check_requirements

from .utils import sanitize_batch

<<<<<<< HEAD
check_requirements("lancedb")
=======
check_requirements('lancedb')
import duckdb
>>>>>>> 421bea32
import lancedb


class ExplorerDataset(YOLODataset):

    def __init__(self, *args, data=None, **kwargs):
        super().__init__(*args, data=data, **kwargs)

    # NOTE: Load the image directly without any resize operations.
    def load_image(self, i):
        """Loads 1 image from dataset index 'i', returns (im, resized hw)."""
        im, f, fn = self.ims[i], self.im_files[i], self.npy_files[i]
        if im is None:  # not cached in RAM
            if fn.exists():  # load npy
                im = np.load(fn)
            else:  # read image
                im = cv2.imread(f)  # BGR
                if im is None:
                    raise FileNotFoundError(f'Image Not Found {f}')
            h0, w0 = im.shape[:2]  # orig hw
            return im, (h0, w0), im.shape[:2]

        return self.ims[i], self.im_hw0[i], self.im_hw[i]

    def build_transforms(self, hyp=None):
        transforms = Format(
            bbox_format='xyxy',
            normalize=False,
            return_mask=self.use_segments,
            return_keypoint=self.use_keypoints,
            batch_idx=True,
            mask_ratio=hyp.mask_ratio,
            mask_overlap=hyp.overlap_mask,
        )
        return transforms


class Explorer:

    def __init__(self, data='coco128.yaml', model='yolov8n.pt', uri='~/ultralytics/explorer') -> None:
        self.connection = lancedb.connect(uri)
        self.table_name = Path(data).name
        self.model = YOLO(model)
        self.data = data  # None
        self.choice_set = None

        self.table = None

    def create_embeddings_table(self, force=False, split='train', verbose=False):
        if (self.table is not None and not force):
            logger.info('Table already exists. Reusing it. Pass force=True to overwrite it.')
            return
        if self.table_name in self.connection.table_names():
            logger.info(f'Table {self.table_name} already exists. Reusing it. Pass force=True to overwrite it.')
            self.table = self.connection.open_table(self.table_name)
            return
        if self.data is None:
            raise ValueError('Data must be provided to create embeddings table')

        data_info = check_det_dataset(self.data)
        if split not in data_info:
            raise ValueError(
                f'Split {split} is not found in the dataset. Available keys in the dataset are {list(data_info.keys())}'
            )

        choice_set = data_info[split]
        choice_set = choice_set if isinstance(choice_set, list) else [choice_set]
        self.choice_set = choice_set

        dataset = ExplorerDataset(img_path=choice_set, data=data_info, augment=False, cache=False)

        # Use first batch to create the table schema
        batches = self._yeild_batches(dataset,
                                      data_info,
                                      self.model,
                                      exclude_keys=['img', 'ratio_pad', 'resized_shape', 'ori_shape', 'batch_idx'])

        # Create the table schema
        schema = pa.schema([
            pa.field('im_file', pa.string()),
            pa.field('labels', pa.list_(pa.string())),
            pa.field('bboxes', pa.list_(pa.list_(pa.float32()))),
            pa.field('cls', pa.list_(pa.int32())),
            pa.field('vector', pa.list_(pa.float32(),
                                        self.model.embed(dataset[0]['im_file'])[0].shape[0])), ])
        table = self.connection.create_table(self.table_name, schema=schema, mode='overwrite')
        table.add(
            self._yeild_batches(dataset,
                                data_info,
                                self.model,
                                exclude_keys=['img', 'ratio_pad', 'resized_shape', 'ori_shape', 'batch_idx']))

        self.table = table

    @staticmethod
    def _yeild_batches(dataset, data_info, model, exclude_keys: List):
        # Implement Batching
        for i in tqdm(range(len(dataset))):
            batch = dataset[i]
            for k in exclude_keys:
                batch.pop(k, None)
            batch = sanitize_batch(batch, data_info)
            batch['vector'] = model.embed(batch['im_file'], verbose=False)[0].detach().tolist()
            yield [batch]

    def query(self, img, limit=25):
        """
        Query the table for similar images. Accepts a single image or a list of images.

        Args:
            img (str or list): Path to the image or a list of paths to the images.
            limit (int): Number of results to return.

        Returns:
            An arrow table containing the results.
        """
        if self.table is None:
            raise ValueError('Table is not created. Please create the table first.')
        if isinstance(img, str):
            img = [img]
        elif isinstance(img, list):
            pass
        else:
            raise ValueError(f'img must be a string or a list of strings. Got {type(img)}')
        embeds = self.model.embed(img)
        # Get avg if multiple images are passed (len > 1)
        embeds = torch.mean(torch.stack(embeds))

        query = self.table.query(embeds).limit(limit).to_arrow()
        return query

    def sql_query(self, query):
        """
        Run a SQL-Like query on the table. Utilizes LanceDB predicate pushdown.

        Args:
            query (str): SQL query to run.

        Returns:
            An arrow table containing the results.
        """
        if self.table is None:
            raise ValueError('Table is not created. Please create the table first.')

        return self.table.to_lance.to_table(filter=query).to_arrow()<|MERGE_RESOLUTION|>--- conflicted
+++ resolved
@@ -17,12 +17,7 @@
 
 from .utils import sanitize_batch
 
-<<<<<<< HEAD
 check_requirements("lancedb")
-=======
-check_requirements('lancedb')
-import duckdb
->>>>>>> 421bea32
 import lancedb
 
 
