--- conflicted
+++ resolved
@@ -1,7 +1,6 @@
 # Ultralytics YOLO 🚀, AGPL-3.0 license
 
 import contextlib
-import glob
 import hashlib
 import json
 import os
@@ -15,7 +14,6 @@
 
 import cv2
 import numpy as np
-import yaml
 from PIL import Image, ImageOps
 
 from ultralytics.nn.autobackend import check_class_names
@@ -300,19 +298,6 @@
 
     # Download (optional)
     extract_dir = ''
-<<<<<<< HEAD
-    if isinstance(data, str) and data.startswith('clearml://'):
-        data = get_clearml_dataset(data)
-    else:
-        if isinstance(data, (str, Path)) and (zipfile.is_zipfile(data) or is_tarfile(data)):
-            new_dir = safe_download(data, dir=DATASETS_DIR, unzip=True, delete=False)
-            data = find_dataset_yaml(DATASETS_DIR / new_dir)
-            extract_dir, autodownload = data.parent, False
-
-        # Read YAML (optional)
-        if isinstance(data, (str, Path)):
-            data = yaml_load(data, append_filename=True)  # dictionary
-=======
     if zipfile.is_zipfile(file) or is_tarfile(file):
         new_dir = safe_download(file, dir=DATASETS_DIR, unzip=True, delete=False)
         file = find_dataset_yaml(DATASETS_DIR / new_dir)
@@ -320,7 +305,6 @@
 
     # Read YAML
     data = yaml_load(file, append_filename=True)  # dictionary
->>>>>>> 38eaf5e2
 
     # Checks
     for k in 'train', 'val':
