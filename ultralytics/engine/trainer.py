# Ultralytics YOLO 🚀, AGPL-3.0 license
"""
Train a model on a dataset.

Usage:
    $ yolo mode=train model=yolov8n.pt data=coco128.yaml imgsz=640 epochs=100 batch=16
"""

import math
import os
import subprocess
import time
import warnings
from copy import deepcopy
from datetime import datetime, timedelta
from pathlib import Path

import numpy as np
import torch
from torch import distributed as dist
from torch import nn, optim

from ultralytics.cfg import get_cfg, get_save_dir
from ultralytics.data.utils import check_cls_dataset, check_det_dataset
from ultralytics.nn.tasks import attempt_load_one_weight, attempt_load_weights
from ultralytics.utils import (
    DEFAULT_CFG,
    LOGGER,
    RANK,
    TQDM,
    __version__,
    callbacks,
    clean_url,
    colorstr,
    emojis,
    yaml_save,
)
from ultralytics.utils.autobatch import check_train_batch_size
from ultralytics.utils.checks import check_amp, check_file, check_imgsz, check_model_file_from_stem, print_args
from ultralytics.utils.dist import ddp_cleanup, generate_ddp_command
from ultralytics.utils.files import get_latest_run
from ultralytics.utils.torch_utils import (
    EarlyStopping,
    ModelEMA,
    de_parallel,
    init_seeds,
    one_cycle,
    select_device,
    strip_optimizer,
)


class BaseTrainer:
    """
    BaseTrainer.

    A base class for creating trainers.

    Attributes:
        args (SimpleNamespace): Configuration for the trainer.
        validator (BaseValidator): Validator instance.
        model (nn.Module): Model instance.
        callbacks (defaultdict): Dictionary of callbacks.
        save_dir (Path): Directory to save results.
        wdir (Path): Directory to save weights.
        last (Path): Path to the last checkpoint.
        best (Path): Path to the best checkpoint.
        save_period (int): Save checkpoint every x epochs (disabled if < 1).
        batch_size (int): Batch size for training.
        epochs (int): Number of epochs to train for.
        start_epoch (int): Starting epoch for training.
        device (torch.device): Device to use for training.
        amp (bool): Flag to enable AMP (Automatic Mixed Precision).
        scaler (amp.GradScaler): Gradient scaler for AMP.
        data (str): Path to data.
        trainset (torch.utils.data.Dataset): Training dataset.
        testset (torch.utils.data.Dataset): Testing dataset.
        ema (nn.Module): EMA (Exponential Moving Average) of the model.
        resume (bool): Resume training from a checkpoint.
        lf (nn.Module): Loss function.
        scheduler (torch.optim.lr_scheduler._LRScheduler): Learning rate scheduler.
        best_fitness (float): The best fitness value achieved.
        fitness (float): Current fitness value.
        loss (float): Current loss value.
        tloss (float): Total loss value.
        loss_names (list): List of loss names.
        csv (Path): Path to results CSV file.
    """

    def __init__(self, cfg=DEFAULT_CFG, overrides=None, _callbacks=None, image_transforms=None, label_transforms=None):
        """
        Initializes the BaseTrainer class.

        Args:
            cfg (str, optional): Path to a configuration file. Defaults to DEFAULT_CFG.
            overrides (dict, optional): Configuration overrides. Defaults to None.
        """
        self.image_transforms = image_transforms
        self.label_transforms = label_transforms
        self.args = get_cfg(cfg, overrides)
        self.check_resume(overrides)
        self.device = select_device(self.args.device, self.args.batch)
        self.validator = None
        self.metrics = None
        self.plots = {}
        init_seeds(self.args.seed + 1 + RANK, deterministic=self.args.deterministic)

        # Dirs
        self.save_dir = get_save_dir(self.args)
        self.args.name = self.save_dir.name  # update name for loggers
        self.wdir = self.save_dir / "weights"  # weights dir
        if RANK in (-1, 0):
            self.wdir.mkdir(parents=True, exist_ok=True)  # make dir
            self.args.save_dir = str(self.save_dir)
            yaml_save(self.save_dir / "args.yaml", vars(self.args))  # save run args
        self.last, self.best = self.wdir / "last.pt", self.wdir / "best.pt"  # checkpoint paths
        self.save_period = self.args.save_period

        self.batch_size = self.args.batch
        self.epochs = self.args.epochs
        self.start_epoch = 0
        if RANK == -1:
            print_args(vars(self.args))

        # Device
        if self.device.type in ("cpu", "mps"):
            self.args.workers = 0  # faster CPU training as time dominated by inference, not dataloading

        # Model and Dataset
        self.inputCh = 3 if self.args.inputCh is None else self.args.inputCh
        self.colorConvOutputSize = 0 if self.args.colorConvOutputSize is None else self.args.colorConvOutputSize
        self.model = check_model_file_from_stem(self.args.model)  # add suffix, i.e. yolov8n -> yolov8n.pt
        try:
            if self.args.task == "classify":
                self.data = check_cls_dataset(self.args.data)
            elif self.args.data.split(".")[-1] in ("yaml", "yml") or self.args.task in ("detect", "segment", "pose"):
                self.data = check_det_dataset(self.args.data)
                if "yaml_file" in self.data:
                    self.args.data = self.data["yaml_file"]  # for validating 'yolo train data=url.zip' usage
        except Exception as e:
            raise RuntimeError(emojis(f"Dataset '{clean_url(self.args.data)}' error ❌ {e}")) from e

        self.trainset, self.testset = self.get_dataset(self.data)
        self.ema = None

        # Optimization utils init
        self.lf = None
        self.scheduler = None

        # Epoch level metrics
        self.best_fitness = None
        self.fitness = None
        self.loss = None
        self.tloss = None
        self.loss_names = ["Loss"]
        self.csv = self.save_dir / "results.csv"
        self.plot_idx = [0, 1, 2]

        # Callbacks
        self.callbacks = _callbacks or callbacks.get_default_callbacks()
        if RANK in (-1, 0):
            callbacks.add_integration_callbacks(self)

    def add_callback(self, event: str, callback):
        """Appends the given callback."""
        self.callbacks[event].append(callback)

    def set_callback(self, event: str, callback):
        """Overrides the existing callbacks with the given callback."""
        self.callbacks[event] = [callback]

    def run_callbacks(self, event: str):
        """Run all existing callbacks associated with a particular event."""
        for callback in self.callbacks.get(event, []):
            callback(self)

    def train(self):
        """Allow device='', device=None on Multi-GPU systems to default to device=0."""
        if isinstance(self.args.device, str) and len(self.args.device):  # i.e. device='0' or device='0,1,2,3'
            world_size = len(self.args.device.split(","))
        elif isinstance(self.args.device, (tuple, list)):  # i.e. device=[0, 1, 2, 3] (multi-GPU from CLI is list)
            world_size = len(self.args.device)
        elif torch.cuda.is_available():  # i.e. device=None or device='' or device=number
            world_size = 1  # default to device 0
        else:  # i.e. device='cpu' or 'mps'
            world_size = 0

        # Run subprocess if DDP training, else train normally
        if world_size > 1 and "LOCAL_RANK" not in os.environ:
            # Argument checks
            if self.args.rect:
                LOGGER.warning("WARNING ⚠️ 'rect=True' is incompatible with Multi-GPU training, setting 'rect=False'")
                self.args.rect = False
            if self.args.batch == -1:
                LOGGER.warning(
                    "WARNING ⚠️ 'batch=-1' for AutoBatch is incompatible with Multi-GPU training, setting "
                    "default 'batch=16'"
                )
                self.args.batch = 16

            # Command
            cmd, file = generate_ddp_command(world_size, self)
            try:
                LOGGER.info(f'{colorstr("DDP:")} debug command {" ".join(cmd)}')
                subprocess.run(cmd, check=True)
            except Exception as e:
                raise e
            finally:
                ddp_cleanup(self, str(file))

        else:
            self._do_train(world_size)

    def _setup_scheduler(self):
        """Initialize training learning rate scheduler."""
        if self.args.cos_lr:
            self.lf = one_cycle(1, self.args.lrf, self.epochs)  # cosine 1->hyp['lrf']
        else:
            self.lf = lambda x: max(1 - x / self.epochs, 0) * (1.0 - self.args.lrf) + self.args.lrf  # linear
        self.scheduler = optim.lr_scheduler.LambdaLR(self.optimizer, lr_lambda=self.lf)

    def _setup_ddp(self, world_size):
        """Initializes and sets the DistributedDataParallel parameters for training."""
        torch.cuda.set_device(RANK)
        self.device = torch.device("cuda", RANK)
        # LOGGER.info(f'DDP info: RANK {RANK}, WORLD_SIZE {world_size}, DEVICE {self.device}')
        os.environ["NCCL_BLOCKING_WAIT"] = "1"  # set to enforce timeout
        dist.init_process_group(
            "nccl" if dist.is_nccl_available() else "gloo",
            timeout=timedelta(seconds=10800),  # 3 hours
            rank=RANK,
            world_size=world_size,
        )

    def _setup_train(self, world_size):
        """Builds dataloaders and optimizer on correct rank process."""

        # Model
        self.run_callbacks("on_pretrain_routine_start")
        ckpt = self.setup_model()
        self.model = self.model.to(self.device)
        self.set_model_attributes()

        # Freeze layers
        freeze_list = (
            self.args.freeze
            if isinstance(self.args.freeze, list)
            else range(self.args.freeze)
            if isinstance(self.args.freeze, int)
            else []
        )
        always_freeze_names = [".dfl"]  # always freeze these layers
        freeze_layer_names = [f"model.{x}." for x in freeze_list] + always_freeze_names
        for k, v in self.model.named_parameters():
            # v.register_hook(lambda x: torch.nan_to_num(x))  # NaN to 0 (commented for erratic training results)
            if any(x in k for x in freeze_layer_names):
                LOGGER.info(f"Freezing layer '{k}'")
                v.requires_grad = False
            elif not v.requires_grad:
                LOGGER.info(
                    f"WARNING ⚠️ setting 'requires_grad=True' for frozen layer '{k}'. "
                    "See ultralytics.engine.trainer for customization of frozen layers."
                )
                v.requires_grad = True

        # Check AMP
        self.amp = torch.tensor(self.args.amp).to(self.device)  # True or False
        if self.amp and RANK in (-1, 0):  # Single-GPU and DDP
            callbacks_backup = callbacks.default_callbacks.copy()  # backup callbacks as check_amp() resets them
            self.amp = torch.tensor(check_amp(self.model), device=self.device)
            callbacks.default_callbacks = callbacks_backup  # restore callbacks
        if RANK > -1 and world_size > 1:  # DDP
            dist.broadcast(self.amp, src=0)  # broadcast the tensor from rank 0 to all other ranks (returns None)
        self.amp = bool(self.amp)  # as boolean
        self.scaler = torch.cuda.amp.GradScaler(enabled=self.amp)
        if world_size > 1:
            self.model = nn.parallel.DistributedDataParallel(self.model, device_ids=[RANK])

        # Check imgsz
        gs = max(int(self.model.stride.max() if hasattr(self.model, "stride") else 32), 32)  # grid size (max stride)
        self.args.imgsz = check_imgsz(self.args.imgsz, stride=gs, floor=gs, max_dim=1)
        self.stride = gs  # for multi-scale training

        # Batch size
        if self.batch_size == -1 and RANK == -1:  # single-GPU only, estimate best batch size
            self.args.batch = self.batch_size = check_train_batch_size(self.model, self.args.imgsz, self.amp)

        # Dataloaders
        batch_size = self.batch_size // max(world_size, 1)
        self.train_loader = self.get_dataloader(self.trainset, batch_size=batch_size, rank=RANK, mode="train")
        if RANK in (-1, 0):
<<<<<<< HEAD
            self.test_loader = self.get_dataloader(self.testset, batch_size=batch_size, rank=-1, mode='val')
            # self.test_loader = self.get_dataloader(self.testset, batch_size=batch_size * 2, rank=-1, mode='val')
=======
            # NOTE: When training DOTA dataset, double batch size could get OOM cause some images got more than 2000 objects.
            self.test_loader = self.get_dataloader(
                self.testset, batch_size=batch_size if self.args.task == "obb" else batch_size * 2, rank=-1, mode="val"
            )
>>>>>>> c26e497e
            self.validator = self.get_validator()
            metric_keys = self.validator.metrics.keys + self.label_loss_items(prefix="val")
            self.metrics = dict(zip(metric_keys, [0] * len(metric_keys)))
            self.ema = ModelEMA(self.model)
            if self.args.plots:
                self.plot_training_labels()

        # Optimizer
        self.accumulate = max(round(self.args.nbs / self.batch_size), 1)  # accumulate loss before optimizing
        weight_decay = self.args.weight_decay * self.batch_size * self.accumulate / self.args.nbs  # scale weight_decay
        iterations = math.ceil(len(self.train_loader.dataset) / max(self.batch_size, self.args.nbs)) * self.epochs
        self.optimizer = self.build_optimizer(
            model=self.model,
            name=self.args.optimizer,
            lr=self.args.lr0,
            momentum=self.args.momentum,
            decay=weight_decay,
            iterations=iterations,
        )
        # Scheduler
        self._setup_scheduler()
        self.stopper, self.stop = EarlyStopping(patience=self.args.patience), False
        self.resume_training(ckpt)
        self.scheduler.last_epoch = self.start_epoch - 1  # do not move
        self.run_callbacks("on_pretrain_routine_end")

    def _do_train(self, world_size=1):
        """Train completed, evaluate and plot if specified by arguments."""
        if world_size > 1:
            self._setup_ddp(world_size)
        self._setup_train(world_size)

        nb = len(self.train_loader)  # number of batches
        nw = max(round(self.args.warmup_epochs * nb), 100) if self.args.warmup_epochs > 0 else -1  # warmup iterations
        last_opt_step = -1
        self.epoch_time = None
        self.epoch_time_start = time.time()
        self.train_time_start = time.time()
        self.run_callbacks("on_train_start")
        LOGGER.info(
            f'Image sizes {self.args.imgsz} train, {self.args.imgsz} val\n'
            f'Using {self.train_loader.num_workers * (world_size or 1)} dataloader workers\n'
            f"Logging results to {colorstr('bold', self.save_dir)}\n"
            f'Starting training for ' + (f"{self.args.time} hours..." if self.args.time else f"{self.epochs} epochs...")
        )
        if self.args.close_mosaic:
            base_idx = (self.epochs - self.args.close_mosaic) * nb
            self.plot_idx.extend([base_idx, base_idx + 1, base_idx + 2])
        epoch = self.epochs  # predefine for resume fully trained model edge cases
        for epoch in range(self.start_epoch, self.epochs):
            self.epoch = epoch
            self.run_callbacks("on_train_epoch_start")
            self.model.train()
            if RANK != -1:
                self.train_loader.sampler.set_epoch(epoch)
            pbar = enumerate(self.train_loader)
            # Update dataloader attributes (optional)
            if epoch == (self.epochs - self.args.close_mosaic):
                self._close_dataloader_mosaic()
                self.train_loader.reset()

            if RANK in (-1, 0):
                LOGGER.info(self.progress_string())
                pbar = TQDM(enumerate(self.train_loader), total=nb)
            self.tloss = None
            self.optimizer.zero_grad()
            for i, batch in pbar:
                self.run_callbacks("on_train_batch_start")
                # Warmup
                ni = i + nb * epoch
                if ni <= nw:
                    xi = [0, nw]  # x interp
                    self.accumulate = max(1, int(np.interp(ni, xi, [1, self.args.nbs / self.batch_size]).round()))
                    for j, x in enumerate(self.optimizer.param_groups):
                        # Bias lr falls from 0.1 to lr0, all other lrs rise from 0.0 to lr0
                        x["lr"] = np.interp(
                            ni, xi, [self.args.warmup_bias_lr if j == 0 else 0.0, x["initial_lr"] * self.lf(epoch)]
                        )
                        if "momentum" in x:
                            x["momentum"] = np.interp(ni, xi, [self.args.warmup_momentum, self.args.momentum])

                # Forward
                with torch.cuda.amp.autocast(self.amp):
                    batch = self.preprocess_batch(batch)
                    self.loss, self.loss_items = self.model(batch)
                    if RANK != -1:
                        self.loss *= world_size
                    self.tloss = (
                        (self.tloss * i + self.loss_items) / (i + 1) if self.tloss is not None else self.loss_items
                    )

                # Backward
                self.scaler.scale(self.loss).backward()

                # Optimize - https://pytorch.org/docs/master/notes/amp_examples.html
                if ni - last_opt_step >= self.accumulate:
                    self.optimizer_step()
                    last_opt_step = ni

                    # Timed stopping
                    if self.args.time:
                        self.stop = (time.time() - self.train_time_start) > (self.args.time * 3600)
                        if RANK != -1:  # if DDP training
                            broadcast_list = [self.stop if RANK == 0 else None]
                            dist.broadcast_object_list(broadcast_list, 0)  # broadcast 'stop' to all ranks
                            self.stop = broadcast_list[0]
                        if self.stop:  # training time exceeded
                            break

                # Log
                mem = f"{torch.cuda.memory_reserved() / 1E9 if torch.cuda.is_available() else 0:.3g}G"  # (GB)
                loss_len = self.tloss.shape[0] if len(self.tloss.shape) else 1
                losses = self.tloss if loss_len > 1 else torch.unsqueeze(self.tloss, 0)
                if RANK in (-1, 0):
                    pbar.set_description(
                        ("%11s" * 2 + "%11.4g" * (2 + loss_len))
                        % (f"{epoch + 1}/{self.epochs}", mem, *losses, batch["cls"].shape[0], batch["img"].shape[-1])
                    )
                    self.run_callbacks("on_batch_end")
                    if self.args.plots and ni in self.plot_idx:
                        self.plot_training_samples(batch, ni)

                self.run_callbacks("on_train_batch_end")

            self.lr = {f"lr/pg{ir}": x["lr"] for ir, x in enumerate(self.optimizer.param_groups)}  # for loggers
            self.run_callbacks("on_train_epoch_end")
            if RANK in (-1, 0):
                final_epoch = epoch + 1 == self.epochs
                self.ema.update_attr(self.model, include=["yaml", "nc", "args", "names", "stride", "class_weights"])

                # Validation
                if self.args.val or final_epoch or self.stopper.possible_stop or self.stop:
                    self.metrics, self.fitness = self.validate()
                self.save_metrics(metrics={**self.label_loss_items(self.tloss), **self.metrics, **self.lr})
                self.stop |= self.stopper(epoch + 1, self.fitness)
                if self.args.time:
                    self.stop |= (time.time() - self.train_time_start) > (self.args.time * 3600)

                # Save model
                if self.args.save or final_epoch:
                    self.save_model()
                    self.run_callbacks("on_model_save")

            # Scheduler
            t = time.time()
            self.epoch_time = t - self.epoch_time_start
            self.epoch_time_start = t
            with warnings.catch_warnings():
                warnings.simplefilter("ignore")  # suppress 'Detected lr_scheduler.step() before optimizer.step()'
                if self.args.time:
                    mean_epoch_time = (t - self.train_time_start) / (epoch - self.start_epoch + 1)
                    self.epochs = self.args.epochs = math.ceil(self.args.time * 3600 / mean_epoch_time)
                    self._setup_scheduler()
                    self.scheduler.last_epoch = self.epoch  # do not move
                    self.stop |= epoch >= self.epochs  # stop if exceeded epochs
                self.scheduler.step()
            self.run_callbacks("on_fit_epoch_end")
            torch.cuda.empty_cache()  # clear GPU memory at end of epoch, may help reduce CUDA out of memory errors

            # Early Stopping
            if RANK != -1:  # if DDP training
                broadcast_list = [self.stop if RANK == 0 else None]
                dist.broadcast_object_list(broadcast_list, 0)  # broadcast 'stop' to all ranks
                self.stop = broadcast_list[0]
            if self.stop:
                break  # must break all DDP ranks

        if RANK in (-1, 0):
            # Do final val with best.pt
            LOGGER.info(
                f"\n{epoch - self.start_epoch + 1} epochs completed in "
                f"{(time.time() - self.train_time_start) / 3600:.3f} hours."
            )
            self.final_eval()
            if self.args.plots:
                self.plot_metrics()
            self.run_callbacks("on_train_end")
        torch.cuda.empty_cache()
        self.run_callbacks("teardown")

    def save_model(self):
        """Save model training checkpoints with additional metadata."""
        import pandas as pd  # scope for faster startup

        metrics = {**self.metrics, **{"fitness": self.fitness}}
        results = {k.strip(): v for k, v in pd.read_csv(self.csv).to_dict(orient="list").items()}
        ckpt = {
            "epoch": self.epoch,
            "best_fitness": self.best_fitness,
            "model": deepcopy(de_parallel(self.model)).half(),
            "ema": deepcopy(self.ema.ema).half(),
            "updates": self.ema.updates,
            "optimizer": self.optimizer.state_dict(),
            "train_args": vars(self.args),  # save as dict
            "train_metrics": metrics,
            "train_results": results,
            "date": datetime.now().isoformat(),
            "version": __version__,
        }

        # Save last and best
        torch.save(ckpt, self.last)
        if self.best_fitness == self.fitness:
            torch.save(ckpt, self.best)
        if (self.save_period > 0) and (self.epoch > 0) and (self.epoch % self.save_period == 0):
            torch.save(ckpt, self.wdir / f"epoch{self.epoch}.pt")

    @staticmethod
    def get_dataset(data):
        """
        Get train, val path from data dict if it exists.

        Returns None if data format is not recognized.
        """
        return data["train"], data.get("val") or data.get("test")

    def setup_model(self):
        """Load/create/download model for any task."""
        if isinstance(self.model, torch.nn.Module):  # if model is loaded beforehand. No setup needed
            return

        model, weights = self.model, None
        ckpt = None
        if str(model).endswith(".pt"):
            weights, ckpt = attempt_load_one_weight(model)
            cfg = ckpt["model"].yaml
        else:
            cfg = model
        self.model = self.get_model(cfg=cfg, weights=weights, verbose=RANK == -1)  # calls Model(cfg, weights)
        return ckpt

    def optimizer_step(self):
        """Perform a single step of the training optimizer with gradient clipping and EMA update."""
        self.scaler.unscale_(self.optimizer)  # unscale gradients
        torch.nn.utils.clip_grad_norm_(self.model.parameters(), max_norm=10.0)  # clip gradients
        self.scaler.step(self.optimizer)
        self.scaler.update()
        self.optimizer.zero_grad()
        if self.ema:
            self.ema.update(self.model)

    def preprocess_batch(self, batch):
        """Allows custom preprocessing model inputs and ground truths depending on task type."""
        return batch

    def validate(self):
        """
        Runs validation on test set using self.validator.

        The returned dict is expected to contain "fitness" key.
        """
        metrics = self.validator(self)
        fitness = metrics.pop("fitness", -self.loss.detach().cpu().numpy())  # use loss as fitness measure if not found
        if not self.best_fitness or self.best_fitness < fitness:
            self.best_fitness = fitness
        return metrics, fitness

    def get_model(self, cfg=None, weights=None, verbose=True):
        """Get model and raise NotImplementedError for loading cfg files."""
        raise NotImplementedError("This task trainer doesn't support loading cfg files")

    def get_validator(self):
        """Returns a NotImplementedError when the get_validator function is called."""
        raise NotImplementedError("get_validator function not implemented in trainer")

    def get_dataloader(self, dataset_path, batch_size=16, rank=0, mode="train"):
        """Returns dataloader derived from torch.data.Dataloader."""
        raise NotImplementedError("get_dataloader function not implemented in trainer")

    def build_dataset(self, img_path, mode="train", batch=None):
        """Build dataset."""
        raise NotImplementedError("build_dataset function not implemented in trainer")

    def label_loss_items(self, loss_items=None, prefix="train"):
        """
        Returns a loss dict with labelled training loss items tensor.

        Note:
            This is not needed for classification but necessary for segmentation & detection
        """
        return {"loss": loss_items} if loss_items is not None else ["loss"]

    def set_model_attributes(self):
        """To set or update model parameters before training."""
        self.model.names = self.data["names"]

    def build_targets(self, preds, targets):
        """Builds target tensors for training YOLO model."""
        pass

    def progress_string(self):
        """Returns a string describing training progress."""
        return ""

    # TODO: may need to put these following functions into callback
    def plot_training_samples(self, batch, ni):
        """Plots training samples during YOLO training."""
        pass

    def plot_training_labels(self):
        """Plots training labels for YOLO model."""
        pass

    def save_metrics(self, metrics):
        """Saves training metrics to a CSV file."""
        keys, vals = list(metrics.keys()), list(metrics.values())
        n = len(metrics) + 1  # number of cols
        s = "" if self.csv.exists() else (("%23s," * n % tuple(["epoch"] + keys)).rstrip(",") + "\n")  # header
        with open(self.csv, "a") as f:
            f.write(s + ("%23.5g," * n % tuple([self.epoch + 1] + vals)).rstrip(",") + "\n")

    def plot_metrics(self):
        """Plot and display metrics visually."""
        pass

    def on_plot(self, name, data=None):
        """Registers plots (e.g. to be consumed in callbacks)"""
        path = Path(name)
        self.plots[path] = {"data": data, "timestamp": time.time()}

    def final_eval(self):
        """Performs final evaluation and validation for object detection YOLO model."""
        for f in self.last, self.best:
            if f.exists():
                strip_optimizer(f)  # strip optimizers
                if f is self.best:
                    LOGGER.info(f"\nValidating {f}...")
                    self.validator.args.plots = self.args.plots
                    self.metrics = self.validator(model=f)
                    self.metrics.pop("fitness", None)
                    self.run_callbacks("on_fit_epoch_end")

    def check_resume(self, overrides):
        """Check if resume checkpoint exists and update arguments accordingly."""
        resume = self.args.resume
        if resume:
            try:
                exists = isinstance(resume, (str, Path)) and Path(resume).exists()
                last = Path(check_file(resume) if exists else get_latest_run())

                # Check that resume data YAML exists, otherwise strip to force re-download of dataset
                ckpt_args = attempt_load_weights(last).args
                if not Path(ckpt_args["data"]).exists():
                    ckpt_args["data"] = self.args.data

                resume = True
                self.args = get_cfg(ckpt_args)
                self.args.model = str(last)  # reinstate model
                for k in "imgsz", "batch":  # allow arg updates to reduce memory on resume if crashed due to CUDA OOM
                    if k in overrides:
                        setattr(self.args, k, overrides[k])

            except Exception as e:
                raise FileNotFoundError(
                    "Resume checkpoint not found. Please pass a valid checkpoint to resume from, "
                    "i.e. 'yolo train resume model=path/to/last.pt'"
                ) from e
        self.resume = resume

    def resume_training(self, ckpt):
        """Resume YOLO training from given epoch and best fitness."""
        if ckpt is None:
            return
        best_fitness = 0.0
        start_epoch = ckpt["epoch"] + 1
        if ckpt["optimizer"] is not None:
            self.optimizer.load_state_dict(ckpt["optimizer"])  # optimizer
            best_fitness = ckpt["best_fitness"]
        if self.ema and ckpt.get("ema"):
            self.ema.ema.load_state_dict(ckpt["ema"].float().state_dict())  # EMA
            self.ema.updates = ckpt["updates"]
        if self.resume:
            assert start_epoch > 0, (
                f"{self.args.model} training to {self.epochs} epochs is finished, nothing to resume.\n"
                f"Start a new training without resuming, i.e. 'yolo train model={self.args.model}'"
            )
            LOGGER.info(
                f"Resuming training from {self.args.model} from epoch {start_epoch + 1} to {self.epochs} total epochs"
            )
        if self.epochs < start_epoch:
            LOGGER.info(
                f"{self.model} has been trained for {ckpt['epoch']} epochs. Fine-tuning for {self.epochs} more epochs."
            )
            self.epochs += ckpt["epoch"]  # finetune additional epochs
        self.best_fitness = best_fitness
        self.start_epoch = start_epoch
        if start_epoch > (self.epochs - self.args.close_mosaic):
            self._close_dataloader_mosaic()

    def _close_dataloader_mosaic(self):
        """Update dataloaders to stop using mosaic augmentation."""
        if hasattr(self.train_loader.dataset, "mosaic"):
            self.train_loader.dataset.mosaic = False
        if hasattr(self.train_loader.dataset, "close_mosaic"):
            LOGGER.info("Closing dataloader mosaic")
            self.train_loader.dataset.close_mosaic(hyp=self.args)

    def build_optimizer(self, model, name="auto", lr=0.001, momentum=0.9, decay=1e-5, iterations=1e5):
        """
        Constructs an optimizer for the given model, based on the specified optimizer name, learning rate, momentum,
        weight decay, and number of iterations.

        Args:
            model (torch.nn.Module): The model for which to build an optimizer.
            name (str, optional): The name of the optimizer to use. If 'auto', the optimizer is selected
                based on the number of iterations. Default: 'auto'.
            lr (float, optional): The learning rate for the optimizer. Default: 0.001.
            momentum (float, optional): The momentum factor for the optimizer. Default: 0.9.
            decay (float, optional): The weight decay for the optimizer. Default: 1e-5.
            iterations (float, optional): The number of iterations, which determines the optimizer if
                name is 'auto'. Default: 1e5.

        Returns:
            (torch.optim.Optimizer): The constructed optimizer.
        """

        g = [], [], []  # optimizer parameter groups
        bn = tuple(v for k, v in nn.__dict__.items() if "Norm" in k)  # normalization layers, i.e. BatchNorm2d()
        if name == "auto":
            LOGGER.info(
                f"{colorstr('optimizer:')} 'optimizer=auto' found, "
                f"ignoring 'lr0={self.args.lr0}' and 'momentum={self.args.momentum}' and "
                f"determining best 'optimizer', 'lr0' and 'momentum' automatically... "
            )
            nc = getattr(model, "nc", 10)  # number of classes
            lr_fit = round(0.002 * 5 / (4 + nc), 6)  # lr0 fit equation to 6 decimal places
            name, lr, momentum = ("SGD", 0.01, 0.9) if iterations > 10000 else ("AdamW", lr_fit, 0.9)
            self.args.warmup_bias_lr = 0.0  # no higher than 0.01 for Adam

        for module_name, module in model.named_modules():
            for param_name, param in module.named_parameters(recurse=False):
                fullname = f"{module_name}.{param_name}" if module_name else param_name
                if "bias" in fullname:  # bias (no decay)
                    g[2].append(param)
                elif isinstance(module, bn):  # weight (no decay)
                    g[1].append(param)
                else:  # weight (with decay)
                    g[0].append(param)

        if name in ("Adam", "Adamax", "AdamW", "NAdam", "RAdam"):
            optimizer = getattr(optim, name, optim.Adam)(g[2], lr=lr, betas=(momentum, 0.999), weight_decay=0.0)
        elif name == "RMSProp":
            optimizer = optim.RMSprop(g[2], lr=lr, momentum=momentum)
        elif name == "SGD":
            optimizer = optim.SGD(g[2], lr=lr, momentum=momentum, nesterov=True)
        else:
            raise NotImplementedError(
                f"Optimizer '{name}' not found in list of available optimizers "
                f"[Adam, AdamW, NAdam, RAdam, RMSProp, SGD, auto]."
                "To request support for addition optimizers please visit https://github.com/ultralytics/ultralytics."
            )

        optimizer.add_param_group({"params": g[0], "weight_decay": decay})  # add g0 with weight_decay
        optimizer.add_param_group({"params": g[1], "weight_decay": 0.0})  # add g1 (BatchNorm2d weights)
        LOGGER.info(
            f"{colorstr('optimizer:')} {type(optimizer).__name__}(lr={lr}, momentum={momentum}) with parameter groups "
            f'{len(g[1])} weight(decay=0.0), {len(g[0])} weight(decay={decay}), {len(g[2])} bias(decay=0.0)'
        )
        return optimizer<|MERGE_RESOLUTION|>--- conflicted
+++ resolved
@@ -289,15 +289,10 @@
         batch_size = self.batch_size // max(world_size, 1)
         self.train_loader = self.get_dataloader(self.trainset, batch_size=batch_size, rank=RANK, mode="train")
         if RANK in (-1, 0):
-<<<<<<< HEAD
-            self.test_loader = self.get_dataloader(self.testset, batch_size=batch_size, rank=-1, mode='val')
-            # self.test_loader = self.get_dataloader(self.testset, batch_size=batch_size * 2, rank=-1, mode='val')
-=======
             # NOTE: When training DOTA dataset, double batch size could get OOM cause some images got more than 2000 objects.
             self.test_loader = self.get_dataloader(
                 self.testset, batch_size=batch_size if self.args.task == "obb" else batch_size * 2, rank=-1, mode="val"
             )
->>>>>>> c26e497e
             self.validator = self.get_validator()
             metric_keys = self.validator.metrics.keys + self.label_loss_items(prefix="val")
             self.metrics = dict(zip(metric_keys, [0] * len(metric_keys)))
