<<<<<<< HEAD
# Ultralytics YOLO 🚀, AGPL-3.0 license

from pathlib import Path

import numpy as np
import torch

from ultralytics.models.yolo.detect import DetectionValidator
from ultralytics.utils import LOGGER, ops
from ultralytics.utils.checks import check_requirements
from ultralytics.utils.metrics import OKS_SIGMA, PoseMetrics, box_iou, kpt_iou
from ultralytics.utils.plotting import output_to_target, plot_images


class PoseValidator(DetectionValidator):
    """
    A class extending the DetectionValidator class for validation based on a pose model.

    Example:
        ```python
        from ultralytics.models.yolo.pose import PoseValidator

        args = dict(model='yolov8n-pose.pt', data='coco8-pose.yaml')
        validator = PoseValidator(args=args)
        validator()
        ```
    """

    def __init__(self, dataloader=None, save_dir=None, pbar=None, args=None, _callbacks=None):
        """Initialize a 'PoseValidator' object with custom parameters and assigned attributes."""
        super().__init__(dataloader, save_dir, pbar, args, _callbacks)
        self.sigma = None
        self.kpt_shape = None
        self.args.task = "pose"
        self.metrics = PoseMetrics(save_dir=self.save_dir, on_plot=self.on_plot)
        if isinstance(self.args.device, str) and self.args.device.lower() == "mps":
            LOGGER.warning(
                "WARNING ⚠️ Apple MPS known Pose bug. Recommend 'device=cpu' for Pose models. "
                "See https://github.com/ultralytics/ultralytics/issues/4031."
            )

    def preprocess(self, batch):
        """Preprocesses the batch by converting the 'keypoints' data into a float and moving it to the device."""
        batch = super().preprocess(batch)
        batch["keypoints"] = batch["keypoints"].to(self.device).float()
        return batch

    def get_desc(self):
        """Returns description of evaluation metrics in string format."""
        return ("%22s" + "%11s" * 10) % (
            "Class",
            "Images",
            "Instances",
            "Box(P",
            "R",
            "mAP50",
            "mAP50-95)",
            "Pose(P",
            "R",
            "mAP50",
            "mAP50-95)",
        )

    def postprocess(self, preds):
        """Apply non-maximum suppression and return detections with high confidence scores."""
        return ops.non_max_suppression(
            preds,
            self.args.conf,
            self.args.iou,
            labels=self.lb,
            multi_label=True,
            agnostic=self.args.single_cls,
            max_det=self.args.max_det,
            nc=self.nc,
        )

    def init_metrics(self, model):
        """Initiate pose estimation metrics for YOLO model."""
        super().init_metrics(model)
        self.kpt_shape = self.data["kpt_shape"]
        is_pose = self.kpt_shape == [17, 3]
        nkpt = self.kpt_shape[0]
        self.sigma = OKS_SIGMA if is_pose else np.ones(nkpt) / nkpt
        self.stats = dict(tp_p=[], tp=[], conf=[], pred_cls=[], target_cls=[], target_img=[])

    def _prepare_batch(self, si, batch):
        """Prepares a batch for processing by converting keypoints to float and moving to device."""
        pbatch = super()._prepare_batch(si, batch)
        kpts = batch["keypoints"][batch["batch_idx"] == si]
        h, w = pbatch["imgsz"]
        kpts = kpts.clone()
        kpts[..., 0] *= w
        kpts[..., 1] *= h
        kpts = ops.scale_coords(pbatch["imgsz"], kpts, pbatch["ori_shape"], ratio_pad=pbatch["ratio_pad"])
        pbatch["kpts"] = kpts
        return pbatch

    def _prepare_pred(self, pred, pbatch):
        """Prepares and scales keypoints in a batch for pose processing."""
        predn = super()._prepare_pred(pred, pbatch)
        nk = pbatch["kpts"].shape[1]
        pred_kpts = predn[:, 6:].view(len(predn), nk, -1)
        ops.scale_coords(pbatch["imgsz"], pred_kpts, pbatch["ori_shape"], ratio_pad=pbatch["ratio_pad"])
        return predn, pred_kpts

    def update_metrics(self, preds, batch):
        """Metrics."""
        for si, pred in enumerate(preds):
            self.seen += 1
            npr = len(pred)
            stat = dict(
                conf=torch.zeros(0, device=self.device),
                pred_cls=torch.zeros(0, device=self.device),
                tp=torch.zeros(npr, self.niou, dtype=torch.bool, device=self.device),
                tp_p=torch.zeros(npr, self.niou, dtype=torch.bool, device=self.device),
            )
            pbatch = self._prepare_batch(si, batch)
            cls, bbox = pbatch.pop("cls"), pbatch.pop("bbox")
            nl = len(cls)
            stat["target_cls"] = cls
            stat["target_img"] = cls.unique()
            if npr == 0:
                if nl:
                    for k in self.stats.keys():
                        self.stats[k].append(stat[k])
                    if self.args.plots:
                        self.confusion_matrix.process_batch(detections=None, gt_bboxes=bbox, gt_cls=cls)
                continue

            # Predictions
            if self.args.single_cls:
                pred[:, 5] = 0
            predn, pred_kpts = self._prepare_pred(pred, pbatch)
            stat["conf"] = predn[:, 4]
            stat["pred_cls"] = predn[:, 5]

            # Evaluate
            if nl:
                stat["tp"] = self._process_batch(predn, bbox, cls)
                stat["tp_p"] = self._process_batch(predn, bbox, cls, pred_kpts, pbatch["kpts"])
                if self.args.plots:
                    self.confusion_matrix.process_batch(predn, bbox, cls)

            for k in self.stats.keys():
                self.stats[k].append(stat[k])

            # Save
            if self.args.save_json:
                self.pred_to_json(predn, batch["im_file"][si])
            # if self.args.save_txt:
            #    save_one_txt(predn, save_conf, shape, file=save_dir / 'labels' / f'{path.stem}.txt')

    def _process_batch(self, detections, gt_bboxes, gt_cls, pred_kpts=None, gt_kpts=None):
        """
        Return correct prediction matrix by computing Intersection over Union (IoU) between detections and ground truth.

        Args:
            detections (torch.Tensor): Tensor with shape (N, 6) representing detection boxes and scores, where each
                detection is of the format (x1, y1, x2, y2, conf, class).
            gt_bboxes (torch.Tensor): Tensor with shape (M, 4) representing ground truth bounding boxes, where each
                box is of the format (x1, y1, x2, y2).
            gt_cls (torch.Tensor): Tensor with shape (M,) representing ground truth class indices.
            pred_kpts (torch.Tensor | None): Optional tensor with shape (N, 51) representing predicted keypoints, where
                51 corresponds to 17 keypoints each having 3 values.
            gt_kpts (torch.Tensor | None): Optional tensor with shape (N, 51) representing ground truth keypoints.

        Returns:
            torch.Tensor: A tensor with shape (N, 10) representing the correct prediction matrix for 10 IoU levels,
                where N is the number of detections.

        Example:
            ```python
            detections = torch.rand(100, 6)  # 100 predictions: (x1, y1, x2, y2, conf, class)
            gt_bboxes = torch.rand(50, 4)  # 50 ground truth boxes: (x1, y1, x2, y2)
            gt_cls = torch.randint(0, 2, (50,))  # 50 ground truth class indices
            pred_kpts = torch.rand(100, 51)  # 100 predicted keypoints
            gt_kpts = torch.rand(50, 51)  # 50 ground truth keypoints
            correct_preds = _process_batch(detections, gt_bboxes, gt_cls, pred_kpts, gt_kpts)
            ```

        Note:
            `0.53` scale factor used in area computation is referenced from https://github.com/jin-s13/xtcocoapi/blob/master/xtcocotools/cocoeval.py#L384.
        """
        if pred_kpts is not None and gt_kpts is not None:
            # `0.53` is from https://github.com/jin-s13/xtcocoapi/blob/master/xtcocotools/cocoeval.py#L384
            area = ops.xyxy2xywh(gt_bboxes)[:, 2:].prod(1) * 0.53
            iou = kpt_iou(gt_kpts, pred_kpts, sigma=self.sigma, area=area)
        else:  # boxes
            iou = box_iou(gt_bboxes, detections[:, :4])

        return self.match_predictions(detections[:, 5], gt_cls, iou)

    def plot_val_samples(self, batch, ni):
        """Plots and saves validation set samples with predicted bounding boxes and keypoints."""
        plot_images(
            batch["img"],
            batch["batch_idx"],
            batch["cls"].squeeze(-1),
            batch["bboxes"],
            kpts=batch["keypoints"],
            paths=batch["im_file"],
            fname=self.save_dir / f"val_batch{ni}_labels.jpg",
            names=self.names,
            on_plot=self.on_plot,
        )

    def plot_predictions(self, batch, preds, ni):
        """Plots predictions for YOLO model."""
        pred_kpts = torch.cat([p[:, 6:].view(-1, *self.kpt_shape) for p in preds], 0)
        plot_images(
            batch["img"],
            *output_to_target(preds, max_det=self.args.max_det),
            kpts=pred_kpts,
            paths=batch["im_file"],
            fname=self.save_dir / f"val_batch{ni}_pred.jpg",
            names=self.names,
            on_plot=self.on_plot,
        )  # pred

    def pred_to_json(self, predn, filename):
        """Converts YOLO predictions to COCO JSON format."""
        stem = Path(filename).stem
        image_id = int(stem) if stem.isnumeric() else stem
        box = ops.xyxy2xywh(predn[:, :4])  # xywh
        box[:, :2] -= box[:, 2:] / 2  # xy center to top-left corner
        for p, b in zip(predn.tolist(), box.tolist()):
            self.jdict.append(
                {
                    "image_id": image_id,
                    "category_id": self.class_map[int(p[5])],
                    "bbox": [round(x, 3) for x in b],
                    "keypoints": p[6:],
                    "score": round(p[4], 5),
                }
            )

    def eval_json(self, stats):
        """Evaluates object detection model using COCO JSON format."""
        if self.args.save_json and self.is_coco and len(self.jdict):
            anno_json = self.data["path"] / "annotations/person_keypoints_val2017.json"  # annotations
            pred_json = self.save_dir / "predictions.json"  # predictions
            LOGGER.info(f"\nEvaluating pycocotools mAP using {pred_json} and {anno_json}...")
            try:  # https://github.com/cocodataset/cocoapi/blob/master/PythonAPI/pycocoEvalDemo.ipynb
                check_requirements("pycocotools>=2.0.6")
                from pycocotools.coco import COCO  # noqa
                from pycocotools.cocoeval import COCOeval  # noqa

                for x in anno_json, pred_json:
                    assert x.is_file(), f"{x} file not found"
                anno = COCO(str(anno_json))  # init annotations api
                pred = anno.loadRes(str(pred_json))  # init predictions api (must pass string, not Path)
                for i, eval in enumerate([COCOeval(anno, pred, "bbox"), COCOeval(anno, pred, "keypoints")]):
                    if self.is_coco:
                        eval.params.imgIds = [int(Path(x).stem) for x in self.dataloader.dataset.im_files]  # im to eval
                    eval.evaluate()
                    eval.accumulate()
                    eval.summarize()
                    idx = i * 4 + 2
                    stats[self.metrics.keys[idx + 1]], stats[self.metrics.keys[idx]] = eval.stats[
                        :2
                    ]  # update mAP50-95 and mAP50
            except Exception as e:
                LOGGER.warning(f"pycocotools unable to run: {e}")
        return stats
=======
# Ultralytics YOLO 🚀, AGPL-3.0 license

from pathlib import Path

import numpy as np
import torch

from ultralytics.models.yolo.detect import DetectionValidator
from ultralytics.utils import LOGGER, ops
from ultralytics.utils.checks import check_requirements
from ultralytics.utils.metrics import OKS_SIGMA, PoseMetrics, box_iou, kpt_iou
from ultralytics.utils.plotting import output_to_target, plot_images


class PoseValidator(DetectionValidator):
    """
    A class extending the DetectionValidator class for validation based on a pose model.

    Example:
        ```python
        from ultralytics.models.yolo.pose import PoseValidator

        args = dict(model='yolov8n-pose.pt', data='coco8-pose.yaml')
        validator = PoseValidator(args=args)
        validator()
        ```
    """

    def __init__(self, dataloader=None, save_dir=None, pbar=None, args=None, _callbacks=None):
        """Initialize a 'PoseValidator' object with custom parameters and assigned attributes."""
        super().__init__(dataloader, save_dir, pbar, args, _callbacks)
        self.sigma = None
        self.kpt_shape = None
        self.args.task = "pose"
        self.metrics = PoseMetrics(save_dir=self.save_dir, on_plot=self.on_plot)
        if isinstance(self.args.device, str) and self.args.device.lower() == "mps":
            LOGGER.warning(
                "WARNING ⚠️ Apple MPS known Pose bug. Recommend 'device=cpu' for Pose models. "
                "See https://github.com/ultralytics/ultralytics/issues/4031."
            )

    def preprocess(self, batch):
        """Preprocesses the batch by converting the 'keypoints' data into a float and moving it to the device."""
        batch = super().preprocess(batch)
        batch["keypoints"] = batch["keypoints"].to(self.device).float()
        return batch

    def get_desc(self):
        """Returns description of evaluation metrics in string format."""
        return ("%22s" + "%11s" * 10) % (
            "Class",
            "Images",
            "Instances",
            "Box(P",
            "R",
            "mAP50",
            "mAP50-95)",
            "Pose(P",
            "R",
            "mAP50",
            "mAP50-95)",
        )

    def postprocess(self, preds):
        """Apply non-maximum suppression and return detections with high confidence scores."""
        return ops.non_max_suppression(
            preds,
            self.args.conf,
            self.args.iou,
            labels=self.lb,
            multi_label=True,
            agnostic=self.args.single_cls,
            max_det=self.args.max_det,
            nc=self.nc,
        )

    def init_metrics(self, model):
        """Initiate pose estimation metrics for YOLO model."""
        super().init_metrics(model)
        self.kpt_shape = self.data["kpt_shape"]
        is_pose = self.kpt_shape == [17, 3]
        nkpt = self.kpt_shape[0]
        self.sigma = OKS_SIGMA if is_pose else np.ones(nkpt) / nkpt
        self.stats = dict(tp_p=[], tp=[], conf=[], pred_cls=[], target_cls=[], target_img=[])

    def _prepare_batch(self, si, batch):
        """Prepares a batch for processing by converting keypoints to float and moving to device."""
        pbatch = super()._prepare_batch(si, batch)
        kpts = batch["keypoints"][batch["batch_idx"] == si]
        h, w = pbatch["imgsz"]
        kpts = kpts.clone()
        kpts[..., 0] *= w
        kpts[..., 1] *= h
        kpts = ops.scale_coords(pbatch["imgsz"], kpts, pbatch["ori_shape"], ratio_pad=pbatch["ratio_pad"])
        pbatch["kpts"] = kpts
        return pbatch

    def _prepare_pred(self, pred, pbatch):
        """Prepares and scales keypoints in a batch for pose processing."""
        predn = super()._prepare_pred(pred, pbatch)
        nk = pbatch["kpts"].shape[1]
        pred_kpts = predn[:, 6:].view(len(predn), nk, -1)
        ops.scale_coords(pbatch["imgsz"], pred_kpts, pbatch["ori_shape"], ratio_pad=pbatch["ratio_pad"])
        return predn, pred_kpts

    def update_metrics(self, preds, batch):
        """Metrics."""
        for si, pred in enumerate(preds):
            self.seen += 1
            npr = len(pred)
            stat = dict(
                conf=torch.zeros(0, device=self.device),
                pred_cls=torch.zeros(0, device=self.device),
                tp=torch.zeros(npr, self.niou, dtype=torch.bool, device=self.device),
                tp_p=torch.zeros(npr, self.niou, dtype=torch.bool, device=self.device),
            )
            pbatch = self._prepare_batch(si, batch)
            cls, bbox = pbatch.pop("cls"), pbatch.pop("bbox")
            nl = len(cls)
            stat["target_cls"] = cls
            stat["target_img"] = cls.unique()
            if npr == 0:
                if nl:
                    for k in self.stats.keys():
                        self.stats[k].append(stat[k])
                    if self.args.plots:
                        self.confusion_matrix.process_batch(detections=None, gt_bboxes=bbox, gt_cls=cls)
                continue

            # Predictions
            if self.args.single_cls:
                pred[:, 5] = 0
            predn, pred_kpts = self._prepare_pred(pred, pbatch)
            stat["conf"] = predn[:, 4]
            stat["pred_cls"] = predn[:, 5]

            # Evaluate
            if nl:
                stat["tp"] = self._process_batch(predn, bbox, cls)
                stat["tp_p"] = self._process_batch(predn, bbox, cls, pred_kpts, pbatch["kpts"])
                if self.args.plots:
                    self.confusion_matrix.process_batch(predn, bbox, cls)

            for k in self.stats.keys():
                self.stats[k].append(stat[k])

            # Save
            if self.args.save_json:
                self.pred_to_json(predn, batch["im_file"][si])
            if self.args.save_txt:
                self.save_one_txt(
                    predn,
                    pred_kpts,
                    self.args.save_conf,
                    pbatch["ori_shape"],
                    self.save_dir / "labels" / f'{Path(batch["im_file"][si]).stem}.txt',
                )

    def _process_batch(self, detections, gt_bboxes, gt_cls, pred_kpts=None, gt_kpts=None):
        """
        Return correct prediction matrix by computing Intersection over Union (IoU) between detections and ground truth.

        Args:
            detections (torch.Tensor): Tensor with shape (N, 6) representing detection boxes and scores, where each
                detection is of the format (x1, y1, x2, y2, conf, class).
            gt_bboxes (torch.Tensor): Tensor with shape (M, 4) representing ground truth bounding boxes, where each
                box is of the format (x1, y1, x2, y2).
            gt_cls (torch.Tensor): Tensor with shape (M,) representing ground truth class indices.
            pred_kpts (torch.Tensor | None): Optional tensor with shape (N, 51) representing predicted keypoints, where
                51 corresponds to 17 keypoints each having 3 values.
            gt_kpts (torch.Tensor | None): Optional tensor with shape (N, 51) representing ground truth keypoints.

        Returns:
            torch.Tensor: A tensor with shape (N, 10) representing the correct prediction matrix for 10 IoU levels,
                where N is the number of detections.

        Example:
            ```python
            detections = torch.rand(100, 6)  # 100 predictions: (x1, y1, x2, y2, conf, class)
            gt_bboxes = torch.rand(50, 4)  # 50 ground truth boxes: (x1, y1, x2, y2)
            gt_cls = torch.randint(0, 2, (50,))  # 50 ground truth class indices
            pred_kpts = torch.rand(100, 51)  # 100 predicted keypoints
            gt_kpts = torch.rand(50, 51)  # 50 ground truth keypoints
            correct_preds = _process_batch(detections, gt_bboxes, gt_cls, pred_kpts, gt_kpts)
            ```

        Note:
            `0.53` scale factor used in area computation is referenced from https://github.com/jin-s13/xtcocoapi/blob/master/xtcocotools/cocoeval.py#L384.
        """
        if pred_kpts is not None and gt_kpts is not None:
            # `0.53` is from https://github.com/jin-s13/xtcocoapi/blob/master/xtcocotools/cocoeval.py#L384
            area = ops.xyxy2xywh(gt_bboxes)[:, 2:].prod(1) * 0.53
            iou = kpt_iou(gt_kpts, pred_kpts, sigma=self.sigma, area=area)
        else:  # boxes
            iou = box_iou(gt_bboxes, detections[:, :4])

        return self.match_predictions(detections[:, 5], gt_cls, iou)

    def plot_val_samples(self, batch, ni):
        """Plots and saves validation set samples with predicted bounding boxes and keypoints."""
        plot_images(
            batch["img"],
            batch["batch_idx"],
            batch["cls"].squeeze(-1),
            batch["bboxes"],
            kpts=batch["keypoints"],
            paths=batch["im_file"],
            fname=self.save_dir / f"val_batch{ni}_labels.jpg",
            names=self.names,
            on_plot=self.on_plot,
        )

    def plot_predictions(self, batch, preds, ni):
        """Plots predictions for YOLO model."""
        pred_kpts = torch.cat([p[:, 6:].view(-1, *self.kpt_shape) for p in preds], 0)
        plot_images(
            batch["img"],
            *output_to_target(preds, max_det=self.args.max_det),
            kpts=pred_kpts,
            paths=batch["im_file"],
            fname=self.save_dir / f"val_batch{ni}_pred.jpg",
            names=self.names,
            on_plot=self.on_plot,
        )  # pred

    def save_one_txt(self, predn, pred_kpts, save_conf, shape, file):
        """Save YOLO detections to a txt file in normalized coordinates in a specific format."""
        from ultralytics.engine.results import Results

        Results(
            np.zeros((shape[0], shape[1]), dtype=np.uint8),
            path=None,
            names=self.names,
            boxes=predn[:, :6],
            keypoints=pred_kpts,
        ).save_txt(file, save_conf=save_conf)

    def pred_to_json(self, predn, filename):
        """Converts YOLO predictions to COCO JSON format."""
        stem = Path(filename).stem
        image_id = int(stem) if stem.isnumeric() else stem
        box = ops.xyxy2xywh(predn[:, :4])  # xywh
        box[:, :2] -= box[:, 2:] / 2  # xy center to top-left corner
        for p, b in zip(predn.tolist(), box.tolist()):
            self.jdict.append(
                {
                    "image_id": image_id,
                    "category_id": self.class_map[int(p[5])],
                    "bbox": [round(x, 3) for x in b],
                    "keypoints": p[6:],
                    "score": round(p[4], 5),
                }
            )

    def eval_json(self, stats):
        """Evaluates object detection model using COCO JSON format."""
        if self.args.save_json and self.is_coco and len(self.jdict):
            anno_json = self.data["path"] / "annotations/person_keypoints_val2017.json"  # annotations
            pred_json = self.save_dir / "predictions.json"  # predictions
            LOGGER.info(f"\nEvaluating pycocotools mAP using {pred_json} and {anno_json}...")
            try:  # https://github.com/cocodataset/cocoapi/blob/master/PythonAPI/pycocoEvalDemo.ipynb
                check_requirements("pycocotools>=2.0.6")
                from pycocotools.coco import COCO  # noqa
                from pycocotools.cocoeval import COCOeval  # noqa

                for x in anno_json, pred_json:
                    assert x.is_file(), f"{x} file not found"
                anno = COCO(str(anno_json))  # init annotations api
                pred = anno.loadRes(str(pred_json))  # init predictions api (must pass string, not Path)
                for i, eval in enumerate([COCOeval(anno, pred, "bbox"), COCOeval(anno, pred, "keypoints")]):
                    if self.is_coco:
                        eval.params.imgIds = [int(Path(x).stem) for x in self.dataloader.dataset.im_files]  # im to eval
                    eval.evaluate()
                    eval.accumulate()
                    eval.summarize()
                    idx = i * 4 + 2
                    stats[self.metrics.keys[idx + 1]], stats[self.metrics.keys[idx]] = eval.stats[
                        :2
                    ]  # update mAP50-95 and mAP50
            except Exception as e:
                LOGGER.warning(f"pycocotools unable to run: {e}")
        return stats
>>>>>>> 9f22f451
<|MERGE_RESOLUTION|>--- conflicted
+++ resolved
@@ -1,4 +1,3 @@
-<<<<<<< HEAD
 # Ultralytics YOLO 🚀, AGPL-3.0 license
 
 from pathlib import Path
@@ -148,8 +147,14 @@
             # Save
             if self.args.save_json:
                 self.pred_to_json(predn, batch["im_file"][si])
-            # if self.args.save_txt:
-            #    save_one_txt(predn, save_conf, shape, file=save_dir / 'labels' / f'{path.stem}.txt')
+            if self.args.save_txt:
+                self.save_one_txt(
+                    predn,
+                    pred_kpts,
+                    self.args.save_conf,
+                    pbatch["ori_shape"],
+                    self.save_dir / "labels" / f'{Path(batch["im_file"][si]).stem}.txt',
+                )
 
     def _process_batch(self, detections, gt_bboxes, gt_cls, pred_kpts=None, gt_kpts=None):
         """
@@ -217,6 +222,18 @@
             names=self.names,
             on_plot=self.on_plot,
         )  # pred
+
+    def save_one_txt(self, predn, pred_kpts, save_conf, shape, file):
+        """Save YOLO detections to a txt file in normalized coordinates in a specific format."""
+        from ultralytics.engine.results import Results
+
+        Results(
+            np.zeros((shape[0], shape[1]), dtype=np.uint8),
+            path=None,
+            names=self.names,
+            boxes=predn[:, :6],
+            keypoints=pred_kpts,
+        ).save_txt(file, save_conf=save_conf)
 
     def pred_to_json(self, predn, filename):
         """Converts YOLO predictions to COCO JSON format."""
@@ -262,288 +279,4 @@
                     ]  # update mAP50-95 and mAP50
             except Exception as e:
                 LOGGER.warning(f"pycocotools unable to run: {e}")
-        return stats
-=======
-# Ultralytics YOLO 🚀, AGPL-3.0 license
-
-from pathlib import Path
-
-import numpy as np
-import torch
-
-from ultralytics.models.yolo.detect import DetectionValidator
-from ultralytics.utils import LOGGER, ops
-from ultralytics.utils.checks import check_requirements
-from ultralytics.utils.metrics import OKS_SIGMA, PoseMetrics, box_iou, kpt_iou
-from ultralytics.utils.plotting import output_to_target, plot_images
-
-
-class PoseValidator(DetectionValidator):
-    """
-    A class extending the DetectionValidator class for validation based on a pose model.
-
-    Example:
-        ```python
-        from ultralytics.models.yolo.pose import PoseValidator
-
-        args = dict(model='yolov8n-pose.pt', data='coco8-pose.yaml')
-        validator = PoseValidator(args=args)
-        validator()
-        ```
-    """
-
-    def __init__(self, dataloader=None, save_dir=None, pbar=None, args=None, _callbacks=None):
-        """Initialize a 'PoseValidator' object with custom parameters and assigned attributes."""
-        super().__init__(dataloader, save_dir, pbar, args, _callbacks)
-        self.sigma = None
-        self.kpt_shape = None
-        self.args.task = "pose"
-        self.metrics = PoseMetrics(save_dir=self.save_dir, on_plot=self.on_plot)
-        if isinstance(self.args.device, str) and self.args.device.lower() == "mps":
-            LOGGER.warning(
-                "WARNING ⚠️ Apple MPS known Pose bug. Recommend 'device=cpu' for Pose models. "
-                "See https://github.com/ultralytics/ultralytics/issues/4031."
-            )
-
-    def preprocess(self, batch):
-        """Preprocesses the batch by converting the 'keypoints' data into a float and moving it to the device."""
-        batch = super().preprocess(batch)
-        batch["keypoints"] = batch["keypoints"].to(self.device).float()
-        return batch
-
-    def get_desc(self):
-        """Returns description of evaluation metrics in string format."""
-        return ("%22s" + "%11s" * 10) % (
-            "Class",
-            "Images",
-            "Instances",
-            "Box(P",
-            "R",
-            "mAP50",
-            "mAP50-95)",
-            "Pose(P",
-            "R",
-            "mAP50",
-            "mAP50-95)",
-        )
-
-    def postprocess(self, preds):
-        """Apply non-maximum suppression and return detections with high confidence scores."""
-        return ops.non_max_suppression(
-            preds,
-            self.args.conf,
-            self.args.iou,
-            labels=self.lb,
-            multi_label=True,
-            agnostic=self.args.single_cls,
-            max_det=self.args.max_det,
-            nc=self.nc,
-        )
-
-    def init_metrics(self, model):
-        """Initiate pose estimation metrics for YOLO model."""
-        super().init_metrics(model)
-        self.kpt_shape = self.data["kpt_shape"]
-        is_pose = self.kpt_shape == [17, 3]
-        nkpt = self.kpt_shape[0]
-        self.sigma = OKS_SIGMA if is_pose else np.ones(nkpt) / nkpt
-        self.stats = dict(tp_p=[], tp=[], conf=[], pred_cls=[], target_cls=[], target_img=[])
-
-    def _prepare_batch(self, si, batch):
-        """Prepares a batch for processing by converting keypoints to float and moving to device."""
-        pbatch = super()._prepare_batch(si, batch)
-        kpts = batch["keypoints"][batch["batch_idx"] == si]
-        h, w = pbatch["imgsz"]
-        kpts = kpts.clone()
-        kpts[..., 0] *= w
-        kpts[..., 1] *= h
-        kpts = ops.scale_coords(pbatch["imgsz"], kpts, pbatch["ori_shape"], ratio_pad=pbatch["ratio_pad"])
-        pbatch["kpts"] = kpts
-        return pbatch
-
-    def _prepare_pred(self, pred, pbatch):
-        """Prepares and scales keypoints in a batch for pose processing."""
-        predn = super()._prepare_pred(pred, pbatch)
-        nk = pbatch["kpts"].shape[1]
-        pred_kpts = predn[:, 6:].view(len(predn), nk, -1)
-        ops.scale_coords(pbatch["imgsz"], pred_kpts, pbatch["ori_shape"], ratio_pad=pbatch["ratio_pad"])
-        return predn, pred_kpts
-
-    def update_metrics(self, preds, batch):
-        """Metrics."""
-        for si, pred in enumerate(preds):
-            self.seen += 1
-            npr = len(pred)
-            stat = dict(
-                conf=torch.zeros(0, device=self.device),
-                pred_cls=torch.zeros(0, device=self.device),
-                tp=torch.zeros(npr, self.niou, dtype=torch.bool, device=self.device),
-                tp_p=torch.zeros(npr, self.niou, dtype=torch.bool, device=self.device),
-            )
-            pbatch = self._prepare_batch(si, batch)
-            cls, bbox = pbatch.pop("cls"), pbatch.pop("bbox")
-            nl = len(cls)
-            stat["target_cls"] = cls
-            stat["target_img"] = cls.unique()
-            if npr == 0:
-                if nl:
-                    for k in self.stats.keys():
-                        self.stats[k].append(stat[k])
-                    if self.args.plots:
-                        self.confusion_matrix.process_batch(detections=None, gt_bboxes=bbox, gt_cls=cls)
-                continue
-
-            # Predictions
-            if self.args.single_cls:
-                pred[:, 5] = 0
-            predn, pred_kpts = self._prepare_pred(pred, pbatch)
-            stat["conf"] = predn[:, 4]
-            stat["pred_cls"] = predn[:, 5]
-
-            # Evaluate
-            if nl:
-                stat["tp"] = self._process_batch(predn, bbox, cls)
-                stat["tp_p"] = self._process_batch(predn, bbox, cls, pred_kpts, pbatch["kpts"])
-                if self.args.plots:
-                    self.confusion_matrix.process_batch(predn, bbox, cls)
-
-            for k in self.stats.keys():
-                self.stats[k].append(stat[k])
-
-            # Save
-            if self.args.save_json:
-                self.pred_to_json(predn, batch["im_file"][si])
-            if self.args.save_txt:
-                self.save_one_txt(
-                    predn,
-                    pred_kpts,
-                    self.args.save_conf,
-                    pbatch["ori_shape"],
-                    self.save_dir / "labels" / f'{Path(batch["im_file"][si]).stem}.txt',
-                )
-
-    def _process_batch(self, detections, gt_bboxes, gt_cls, pred_kpts=None, gt_kpts=None):
-        """
-        Return correct prediction matrix by computing Intersection over Union (IoU) between detections and ground truth.
-
-        Args:
-            detections (torch.Tensor): Tensor with shape (N, 6) representing detection boxes and scores, where each
-                detection is of the format (x1, y1, x2, y2, conf, class).
-            gt_bboxes (torch.Tensor): Tensor with shape (M, 4) representing ground truth bounding boxes, where each
-                box is of the format (x1, y1, x2, y2).
-            gt_cls (torch.Tensor): Tensor with shape (M,) representing ground truth class indices.
-            pred_kpts (torch.Tensor | None): Optional tensor with shape (N, 51) representing predicted keypoints, where
-                51 corresponds to 17 keypoints each having 3 values.
-            gt_kpts (torch.Tensor | None): Optional tensor with shape (N, 51) representing ground truth keypoints.
-
-        Returns:
-            torch.Tensor: A tensor with shape (N, 10) representing the correct prediction matrix for 10 IoU levels,
-                where N is the number of detections.
-
-        Example:
-            ```python
-            detections = torch.rand(100, 6)  # 100 predictions: (x1, y1, x2, y2, conf, class)
-            gt_bboxes = torch.rand(50, 4)  # 50 ground truth boxes: (x1, y1, x2, y2)
-            gt_cls = torch.randint(0, 2, (50,))  # 50 ground truth class indices
-            pred_kpts = torch.rand(100, 51)  # 100 predicted keypoints
-            gt_kpts = torch.rand(50, 51)  # 50 ground truth keypoints
-            correct_preds = _process_batch(detections, gt_bboxes, gt_cls, pred_kpts, gt_kpts)
-            ```
-
-        Note:
-            `0.53` scale factor used in area computation is referenced from https://github.com/jin-s13/xtcocoapi/blob/master/xtcocotools/cocoeval.py#L384.
-        """
-        if pred_kpts is not None and gt_kpts is not None:
-            # `0.53` is from https://github.com/jin-s13/xtcocoapi/blob/master/xtcocotools/cocoeval.py#L384
-            area = ops.xyxy2xywh(gt_bboxes)[:, 2:].prod(1) * 0.53
-            iou = kpt_iou(gt_kpts, pred_kpts, sigma=self.sigma, area=area)
-        else:  # boxes
-            iou = box_iou(gt_bboxes, detections[:, :4])
-
-        return self.match_predictions(detections[:, 5], gt_cls, iou)
-
-    def plot_val_samples(self, batch, ni):
-        """Plots and saves validation set samples with predicted bounding boxes and keypoints."""
-        plot_images(
-            batch["img"],
-            batch["batch_idx"],
-            batch["cls"].squeeze(-1),
-            batch["bboxes"],
-            kpts=batch["keypoints"],
-            paths=batch["im_file"],
-            fname=self.save_dir / f"val_batch{ni}_labels.jpg",
-            names=self.names,
-            on_plot=self.on_plot,
-        )
-
-    def plot_predictions(self, batch, preds, ni):
-        """Plots predictions for YOLO model."""
-        pred_kpts = torch.cat([p[:, 6:].view(-1, *self.kpt_shape) for p in preds], 0)
-        plot_images(
-            batch["img"],
-            *output_to_target(preds, max_det=self.args.max_det),
-            kpts=pred_kpts,
-            paths=batch["im_file"],
-            fname=self.save_dir / f"val_batch{ni}_pred.jpg",
-            names=self.names,
-            on_plot=self.on_plot,
-        )  # pred
-
-    def save_one_txt(self, predn, pred_kpts, save_conf, shape, file):
-        """Save YOLO detections to a txt file in normalized coordinates in a specific format."""
-        from ultralytics.engine.results import Results
-
-        Results(
-            np.zeros((shape[0], shape[1]), dtype=np.uint8),
-            path=None,
-            names=self.names,
-            boxes=predn[:, :6],
-            keypoints=pred_kpts,
-        ).save_txt(file, save_conf=save_conf)
-
-    def pred_to_json(self, predn, filename):
-        """Converts YOLO predictions to COCO JSON format."""
-        stem = Path(filename).stem
-        image_id = int(stem) if stem.isnumeric() else stem
-        box = ops.xyxy2xywh(predn[:, :4])  # xywh
-        box[:, :2] -= box[:, 2:] / 2  # xy center to top-left corner
-        for p, b in zip(predn.tolist(), box.tolist()):
-            self.jdict.append(
-                {
-                    "image_id": image_id,
-                    "category_id": self.class_map[int(p[5])],
-                    "bbox": [round(x, 3) for x in b],
-                    "keypoints": p[6:],
-                    "score": round(p[4], 5),
-                }
-            )
-
-    def eval_json(self, stats):
-        """Evaluates object detection model using COCO JSON format."""
-        if self.args.save_json and self.is_coco and len(self.jdict):
-            anno_json = self.data["path"] / "annotations/person_keypoints_val2017.json"  # annotations
-            pred_json = self.save_dir / "predictions.json"  # predictions
-            LOGGER.info(f"\nEvaluating pycocotools mAP using {pred_json} and {anno_json}...")
-            try:  # https://github.com/cocodataset/cocoapi/blob/master/PythonAPI/pycocoEvalDemo.ipynb
-                check_requirements("pycocotools>=2.0.6")
-                from pycocotools.coco import COCO  # noqa
-                from pycocotools.cocoeval import COCOeval  # noqa
-
-                for x in anno_json, pred_json:
-                    assert x.is_file(), f"{x} file not found"
-                anno = COCO(str(anno_json))  # init annotations api
-                pred = anno.loadRes(str(pred_json))  # init predictions api (must pass string, not Path)
-                for i, eval in enumerate([COCOeval(anno, pred, "bbox"), COCOeval(anno, pred, "keypoints")]):
-                    if self.is_coco:
-                        eval.params.imgIds = [int(Path(x).stem) for x in self.dataloader.dataset.im_files]  # im to eval
-                    eval.evaluate()
-                    eval.accumulate()
-                    eval.summarize()
-                    idx = i * 4 + 2
-                    stats[self.metrics.keys[idx + 1]], stats[self.metrics.keys[idx]] = eval.stats[
-                        :2
-                    ]  # update mAP50-95 and mAP50
-            except Exception as e:
-                LOGGER.warning(f"pycocotools unable to run: {e}")
-        return stats
->>>>>>> 9f22f451
+        return stats