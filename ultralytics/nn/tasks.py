# Ultralytics YOLO 🚀, AGPL-3.0 license

import contextlib
from copy import deepcopy
from pathlib import Path

import torch
import torch.nn as nn

from ultralytics.nn.modules import (AIFI, ASFF2, ASFF3, C1, C2, C3, C3TR, SPP, SPPF, Bottleneck, BottleneckCSP, C2f,
                                    C3Ghost, C3x, Classify, Concat, Conv, Conv2, ConvTranspose, Detect, DWConv,
                                    DWConvTranspose2d, Focus, GhostBottleneck, GhostConv, HGBlock, HGStem, Pose, RepC3,
                                    RepConv, RTDETRDecoder, Segment)
from ultralytics.utils import DEFAULT_CFG_DICT, DEFAULT_CFG_KEYS, LOGGER, colorstr, emojis, yaml_load
from ultralytics.utils.checks import check_requirements, check_suffix, check_yaml
from ultralytics.utils.loss import v8ClassificationLoss, v8DetectionLoss, v8PoseLoss, v8SegmentationLoss
from ultralytics.utils.plotting import feature_visualization
from ultralytics.utils.torch_utils import (fuse_conv_and_bn, fuse_deconv_and_bn, initialize_weights, intersect_dicts,
                                           make_divisible, model_info, scale_img, time_sync)

try:
    import thop
except ImportError:
    thop = None


class BaseModel(nn.Module):
    """
    The BaseModel class serves as a base class for all the models in the Ultralytics YOLO family.
    """

    def forward(self, x, *args, **kwargs):
        """
        Forward pass of the model on a single scale.
        Wrapper for `_forward_once` method.

        Args:
            x (torch.Tensor | dict): The input image tensor or a dict including image tensor and gt labels.

        Returns:
            (torch.Tensor): The output of the network.
        """
        if isinstance(x, dict):  # for cases of training and validating while training.
            return self.loss(x, *args, **kwargs)
        return self.predict(x, *args, **kwargs)

    def predict(self, x, profile=False, visualize=False, augment=False):
        """
        Perform a forward pass through the network.

        Args:
            x (torch.Tensor): The input tensor to the model.
            profile (bool):  Print the computation time of each layer if True, defaults to False.
            visualize (bool): Save the feature maps of the model if True, defaults to False.
            augment (bool): Augment image during prediction, defaults to False.

        Returns:
            (torch.Tensor): The last output of the model.
        """
        if augment:
            return self._predict_augment(x)
        return self._predict_once(x, profile, visualize)

    def _predict_once(self, x, profile=False, visualize=False):
        """
        Perform a forward pass through the network.

        Args:
            x (torch.Tensor): The input tensor to the model.
            profile (bool):  Print the computation time of each layer if True, defaults to False.
            visualize (bool): Save the feature maps of the model if True, defaults to False.

        Returns:
            (torch.Tensor): The last output of the model.
        """
        y, dt = [], []  # outputs
        for m in self.model:
            if m.f != -1:  # if not from previous layer
                x = y[m.f] if isinstance(m.f, int) else [x if j == -1 else y[j] for j in m.f]  # from earlier layers
            if profile:
                self._profile_one_layer(m, x, dt)
            x = m(x)  # run
            y.append(x if m.i in self.save else None)  # save output
            if visualize:
                feature_visualization(x, m.type, m.i, save_dir=visualize)
        return x

    def _predict_augment(self, x):
        """Perform augmentations on input image x and return augmented inference."""
        LOGGER.warning(
            f'WARNING ⚠️ {self.__class__.__name__} has not supported augment inference yet! Now using single-scale inference instead.'
        )
        return self._predict_once(x)

    def _profile_one_layer(self, m, x, dt):
        """
        Profile the computation time and FLOPs of a single layer of the model on a given input.
        Appends the results to the provided list.

        Args:
            m (nn.Module): The layer to be profiled.
            x (torch.Tensor): The input data to the layer.
            dt (list): A list to store the computation time of the layer.

        Returns:
            None
        """
        c = m == self.model[-1]  # is final layer, copy input as inplace fix
        o = thop.profile(m, inputs=[x.clone() if c else x], verbose=False)[0] / 1E9 * 2 if thop else 0  # FLOPs
        t = time_sync()
        for _ in range(10):
            m(x.clone() if c else x)
        dt.append((time_sync() - t) * 100)
        if m == self.model[0]:
            LOGGER.info(f"{'time (ms)':>10s} {'GFLOPs':>10s} {'params':>10s}  module")
        LOGGER.info(f'{dt[-1]:10.2f} {o:10.2f} {m.np:10.0f}  {m.type}')
        if c:
            LOGGER.info(f"{sum(dt):10.2f} {'-':>10s} {'-':>10s}  Total")

    def fuse(self, verbose=True):
        """
        Fuse the `Conv2d()` and `BatchNorm2d()` layers of the model into a single layer, in order to improve the
        computation efficiency.

        Returns:
            (nn.Module): The fused model is returned.
        """
        if not self.is_fused():
            for m in self.model.modules():
                if isinstance(m, (Conv, Conv2, DWConv)) and hasattr(m, 'bn'):
                    if isinstance(m, Conv2):
                        m.fuse_convs()
                    m.conv = fuse_conv_and_bn(m.conv, m.bn)  # update conv
                    delattr(m, 'bn')  # remove batchnorm
                    m.forward = m.forward_fuse  # update forward
                if isinstance(m, ConvTranspose) and hasattr(m, 'bn'):
                    m.conv_transpose = fuse_deconv_and_bn(m.conv_transpose, m.bn)
                    delattr(m, 'bn')  # remove batchnorm
                    m.forward = m.forward_fuse  # update forward
                if isinstance(m, RepConv):
                    m.fuse_convs()
                    m.forward = m.forward_fuse  # update forward
            self.info(verbose=verbose)

        return self

    def is_fused(self, thresh=10):
        """
        Check if the model has less than a certain threshold of BatchNorm layers.

        Args:
            thresh (int, optional): The threshold number of BatchNorm layers. Default is 10.

        Returns:
            (bool): True if the number of BatchNorm layers in the model is less than the threshold, False otherwise.
        """
        bn = tuple(v for k, v in nn.__dict__.items() if 'Norm' in k)  # normalization layers, i.e. BatchNorm2d()
        return sum(isinstance(v, bn) for v in self.modules()) < thresh  # True if < 'thresh' BatchNorm layers in model

    def info(self, detailed=False, verbose=True, imgsz=640):
        """
        Prints model information

        Args:
            verbose (bool): if True, prints out the model information. Defaults to False
            imgsz (int): the size of the image that the model will be trained on. Defaults to 640
        """
        return model_info(self, detailed=detailed, verbose=verbose, imgsz=imgsz)

    def _apply(self, fn):
        """
        `_apply()` is a function that applies a function to all the tensors in the model that are not
        parameters or registered buffers

        Args:
            fn: the function to apply to the model

        Returns:
            A model that is a Detect() object.
        """
        self = super()._apply(fn)
        m = self.model[-1]  # Detect()
        if isinstance(m, (Detect, Segment)):
            m.stride = fn(m.stride)
            m.anchors = fn(m.anchors)
            m.strides = fn(m.strides)
        return self

    def load(self, weights, verbose=True):
        """Load the weights into the model.

        Args:
            weights (dict | torch.nn.Module): The pre-trained weights to be loaded.
            verbose (bool, optional): Whether to log the transfer progress. Defaults to True.
        """
        model = weights['model'] if isinstance(weights, dict) else weights  # torchvision models are not dicts
        csd = model.float().state_dict()  # checkpoint state_dict as FP32
        csd = intersect_dicts(csd, self.state_dict())  # intersect
        self.load_state_dict(csd, strict=False)  # load
        if verbose:
            LOGGER.info(f'Transferred {len(csd)}/{len(self.model.state_dict())} items from pretrained weights')

    def loss(self, batch, preds=None):
        """
        Compute loss

        Args:
            batch (dict): Batch to compute loss on
            preds (torch.Tensor | List[torch.Tensor]): Predictions.
        """
        if not hasattr(self, 'criterion'):
            self.criterion = self.init_criterion()

        preds = self.forward(batch['img']) if preds is None else preds
        return self.criterion(preds, batch)

    def init_criterion(self):
        raise NotImplementedError('compute_loss() needs to be implemented by task heads')


class DetectionModel(BaseModel):
    """YOLOv8 detection model."""

    def __init__(self, cfg='yolov8n.yaml', ch=3, nc=None, verbose=True):  # model, input channels, number of classes
        super().__init__()
        self.yaml = cfg if isinstance(cfg, dict) else yaml_model_load(cfg)  # cfg dict

        # Define model
        ch = self.yaml['ch'] = self.yaml.get('ch', ch)  # input channels
        if nc and nc != self.yaml['nc']:
            LOGGER.info(f"Overriding model.yaml nc={self.yaml['nc']} with nc={nc}")
            self.yaml['nc'] = nc  # override yaml value
        self.model, self.save = parse_model(deepcopy(self.yaml), ch=ch, verbose=verbose)  # model, savelist
        self.names = {i: f'{i}' for i in range(self.yaml['nc'])}  # default names dict
        self.inplace = self.yaml.get('inplace', True)

        # Build strides
        m = self.model[-1]  # Detect()
        if isinstance(m, (Detect, Segment, Pose)):
            s = 256  # 2x min stride
            m.inplace = self.inplace
            forward = lambda x: self.forward(x)[0] if isinstance(m, (Segment, Pose)) else self.forward(x)
            m.stride = torch.tensor([s / x.shape[-2] for x in forward(torch.zeros(1, ch, s, s))])  # forward
            self.stride = m.stride
            m.bias_init()  # only run once
        else:
            self.stride = torch.Tensor([32])  # default stride for i.e. RTDETR

        # Init weights, biases
        initialize_weights(self)
        if verbose:
            self.info()
            LOGGER.info('')

    def _predict_augment(self, x):
        """Perform augmentations on input image x and return augmented inference and train outputs."""
        img_size = x.shape[-2:]  # height, width
        s = [1, 0.83, 0.67]  # scales
        f = [None, 3, None]  # flips (2-ud, 3-lr)
        y = []  # outputs
        for si, fi in zip(s, f):
            xi = scale_img(x.flip(fi) if fi else x, si, gs=int(self.stride.max()))
            yi = super().predict(xi)[0]  # forward
            # cv2.imwrite(f'img_{si}.jpg', 255 * xi[0].cpu().numpy().transpose((1, 2, 0))[:, :, ::-1])  # save
            yi = self._descale_pred(yi, fi, si, img_size)
            y.append(yi)
        y = self._clip_augmented(y)  # clip augmented tails
        return torch.cat(y, -1), None  # augmented inference, train

    @staticmethod
    def _descale_pred(p, flips, scale, img_size, dim=1):
        """De-scale predictions following augmented inference (inverse operation)."""
        p[:, :4] /= scale  # de-scale
        x, y, wh, cls = p.split((1, 1, 2, p.shape[dim] - 4), dim)
        if flips == 2:
            y = img_size[0] - y  # de-flip ud
        elif flips == 3:
            x = img_size[1] - x  # de-flip lr
        return torch.cat((x, y, wh, cls), dim)

    def _clip_augmented(self, y):
        """Clip YOLOv5 augmented inference tails."""
        nl = self.model[-1].nl  # number of detection layers (P3-P5)
        g = sum(4 ** x for x in range(nl))  # grid points
        e = 1  # exclude layer count
        i = (y[0].shape[-1] // g) * sum(4 ** x for x in range(e))  # indices
        y[0] = y[0][..., :-i]  # large
        i = (y[-1].shape[-1] // g) * sum(4 ** (nl - 1 - x) for x in range(e))  # indices
        y[-1] = y[-1][..., i:]  # small
        return y

    def init_criterion(self):
        return v8DetectionLoss(self)


class SegmentationModel(DetectionModel):
    """YOLOv8 segmentation model."""

    def __init__(self, cfg='yolov8n-seg.yaml', ch=3, nc=None, verbose=True):
        """Initialize YOLOv8 segmentation model with given config and parameters."""
        super().__init__(cfg=cfg, ch=ch, nc=nc, verbose=verbose)

    def init_criterion(self):
        return v8SegmentationLoss(self)

    def _predict_augment(self, x):
        """Perform augmentations on input image x and return augmented inference."""
        LOGGER.warning(
            f'WARNING ⚠️ {self.__class__.__name__} has not supported augment inference yet! Now using single-scale inference instead.'
        )
        return self._predict_once(x)


class PoseModel(DetectionModel):
    """YOLOv8 pose model."""

    def __init__(self, cfg='yolov8n-pose.yaml', ch=3, nc=None, data_kpt_shape=(None, None), verbose=True):
        """Initialize YOLOv8 Pose model."""
        if not isinstance(cfg, dict):
            cfg = yaml_model_load(cfg)  # load model YAML
        if any(data_kpt_shape) and list(data_kpt_shape) != list(cfg['kpt_shape']):
            LOGGER.info(f"Overriding model.yaml kpt_shape={cfg['kpt_shape']} with kpt_shape={data_kpt_shape}")
            cfg['kpt_shape'] = data_kpt_shape
        super().__init__(cfg=cfg, ch=ch, nc=nc, verbose=verbose)

    def init_criterion(self):
        return v8PoseLoss(self)

    def _predict_augment(self, x):
        """Perform augmentations on input image x and return augmented inference."""
        LOGGER.warning(
            f'WARNING ⚠️ {self.__class__.__name__} has not supported augment inference yet! Now using single-scale inference instead.'
        )
        return self._predict_once(x)


class ClassificationModel(BaseModel):
    """YOLOv8 classification model."""

    def __init__(self,
                 cfg=None,
                 model=None,
                 ch=3,
                 nc=None,
                 cutoff=10,
                 verbose=True):  # yaml, model, channels, number of classes, cutoff index, verbose flag
        super().__init__()
        self._from_detection_model(model, nc, cutoff) if model is not None else self._from_yaml(cfg, ch, nc, verbose)

    def _from_detection_model(self, model, nc=1000, cutoff=10):
        """Create a YOLOv5 classification model from a YOLOv5 detection model."""
        from ultralytics.nn.autobackend import AutoBackend
        if isinstance(model, AutoBackend):
            model = model.model  # unwrap DetectMultiBackend
        model.model = model.model[:cutoff]  # backbone
        m = model.model[-1]  # last layer
        ch = m.conv.in_channels if hasattr(m, 'conv') else m.cv1.conv.in_channels  # ch into module
        c = Classify(ch, nc)  # Classify()
        c.i, c.f, c.type = m.i, m.f, 'models.common.Classify'  # index, from, type
        model.model[-1] = c  # replace
        self.model = model.model
        self.stride = model.stride
        self.save = []
        self.nc = nc

    def _from_yaml(self, cfg, ch, nc, verbose):
        """Set YOLOv8 model configurations and define the model architecture."""
        self.yaml = cfg if isinstance(cfg, dict) else yaml_model_load(cfg)  # cfg dict

        # Define model
        ch = self.yaml['ch'] = self.yaml.get('ch', ch)  # input channels
        if nc and nc != self.yaml['nc']:
            LOGGER.info(f"Overriding model.yaml nc={self.yaml['nc']} with nc={nc}")
            self.yaml['nc'] = nc  # override yaml value
        elif not nc and not self.yaml.get('nc', None):
            raise ValueError('nc not specified. Must specify nc in model.yaml or function arguments.')
        self.model, self.save = parse_model(deepcopy(self.yaml), ch=ch, verbose=verbose)  # model, savelist
        self.stride = torch.Tensor([1])  # no stride constraints
        self.names = {i: f'{i}' for i in range(self.yaml['nc'])}  # default names dict
        self.info()

    @staticmethod
    def reshape_outputs(model, nc):
        """Update a TorchVision classification model to class count 'n' if required."""
        name, m = list((model.model if hasattr(model, 'model') else model).named_children())[-1]  # last module
        if isinstance(m, Classify):  # YOLO Classify() head
            if m.linear.out_features != nc:
                m.linear = nn.Linear(m.linear.in_features, nc)
        elif isinstance(m, nn.Linear):  # ResNet, EfficientNet
            if m.out_features != nc:
                setattr(model, name, nn.Linear(m.in_features, nc))
        elif isinstance(m, nn.Sequential):
            types = [type(x) for x in m]
            if nn.Linear in types:
                i = types.index(nn.Linear)  # nn.Linear index
                if m[i].out_features != nc:
                    m[i] = nn.Linear(m[i].in_features, nc)
            elif nn.Conv2d in types:
                i = types.index(nn.Conv2d)  # nn.Conv2d index
                if m[i].out_channels != nc:
                    m[i] = nn.Conv2d(m[i].in_channels, nc, m[i].kernel_size, m[i].stride, bias=m[i].bias is not None)

    def init_criterion(self):
        """Compute the classification loss between predictions and true labels."""
        return v8ClassificationLoss()


class RTDETRDetectionModel(DetectionModel):

    def __init__(self, cfg='rtdetr-l.yaml', ch=3, nc=None, verbose=True):
        super().__init__(cfg=cfg, ch=ch, nc=nc, verbose=verbose)

    def init_criterion(self):
        """Compute the classification loss between predictions and true labels."""
        from ultralytics.models.utils.loss import RTDETRDetectionLoss

        return RTDETRDetectionLoss(nc=self.nc, use_vfl=True)

    def loss(self, batch, preds=None):
        if not hasattr(self, 'criterion'):
            self.criterion = self.init_criterion()

        img = batch['img']
        # NOTE: preprocess gt_bbox and gt_labels to list.
        bs = len(img)
        batch_idx = batch['batch_idx']
        gt_groups = [(batch_idx == i).sum().item() for i in range(bs)]
        targets = {
            'cls': batch['cls'].to(img.device, dtype=torch.long).view(-1),
            'bboxes': batch['bboxes'].to(device=img.device),
            'batch_idx': batch_idx.to(img.device, dtype=torch.long).view(-1),
            'gt_groups': gt_groups}

        preds = self.predict(img, batch=targets) if preds is None else preds
        dec_bboxes, dec_scores, enc_bboxes, enc_scores, dn_meta = preds if self.training else preds[1]
        if dn_meta is None:
            dn_bboxes, dn_scores = None, None
        else:
            dn_bboxes, dec_bboxes = torch.split(dec_bboxes, dn_meta['dn_num_split'], dim=2)
            dn_scores, dec_scores = torch.split(dec_scores, dn_meta['dn_num_split'], dim=2)

        dec_bboxes = torch.cat([enc_bboxes.unsqueeze(0), dec_bboxes])  # (7, bs, 300, 4)
        dec_scores = torch.cat([enc_scores.unsqueeze(0), dec_scores])

        loss = self.criterion((dec_bboxes, dec_scores),
                              targets,
                              dn_bboxes=dn_bboxes,
                              dn_scores=dn_scores,
                              dn_meta=dn_meta)
        # NOTE: There are like 12 losses in RTDETR, backward with all losses but only show the main three losses.
        return sum(loss.values()), torch.as_tensor([loss[k].detach() for k in ['loss_giou', 'loss_class', 'loss_bbox']],
                                                   device=img.device)

    def predict(self, x, profile=False, visualize=False, batch=None, augment=False):
        """
        Perform a forward pass through the network.

        Args:
            x (torch.Tensor): The input tensor to the model
            profile (bool):  Print the computation time of each layer if True, defaults to False.
            visualize (bool): Save the feature maps of the model if True, defaults to False
            batch (dict): A dict including gt boxes and labels from dataloader.

        Returns:
            (torch.Tensor): The last output of the model.
        """
        y, dt = [], []  # outputs
        for m in self.model[:-1]:  # except the head part
            if m.f != -1:  # if not from previous layer
                x = y[m.f] if isinstance(m.f, int) else [x if j == -1 else y[j] for j in m.f]  # from earlier layers
            if profile:
                self._profile_one_layer(m, x, dt)
            x = m(x)  # run
            y.append(x if m.i in self.save else None)  # save output
            if visualize:
                feature_visualization(x, m.type, m.i, save_dir=visualize)
        head = self.model[-1]
        x = head([y[j] for j in head.f], batch)  # head inference
        return x


class Ensemble(nn.ModuleList):
    """Ensemble of models."""

    def __init__(self):
        """Initialize an ensemble of models."""
        super().__init__()

    def forward(self, x, augment=False, profile=False, visualize=False):
        """Function generates the YOLOv5 network's final layer."""
        y = [module(x, augment, profile, visualize)[0] for module in self]
        # y = torch.stack(y).max(0)[0]  # max ensemble
        # y = torch.stack(y).mean(0)  # mean ensemble
        y = torch.cat(y, 2)  # nms ensemble, y shape(B, HW, C)
        return y, None  # inference, train output


# Functions ------------------------------------------------------------------------------------------------------------


@contextlib.contextmanager
def temporary_modules(modules=None):
    """
    Context manager for temporarily adding or modifying modules in Python's module cache (`sys.modules`).

    This function can be used to change the module paths during runtime. It's useful when refactoring code,
    where you've moved a module from one location to another, but you still want to support the old import
    paths for backwards compatibility.

    Args:
        modules (dict, optional): A dictionary mapping old module paths to new module paths.

    Example:
        with temporary_modules({'old.module.path': 'new.module.path'}):
            import old.module.path  # this will now import new.module.path

    Note:
        The changes are only in effect inside the context manager and are undone once the context manager exits.
        Be aware that directly manipulating `sys.modules` can lead to unpredictable results, especially in larger
        applications or libraries. Use this function with caution.
    """
    if not modules:
        modules = {}

    import importlib
    import sys
    try:
        # Set modules in sys.modules under their old name
        for old, new in modules.items():
            sys.modules[old] = importlib.import_module(new)

        yield
    finally:
        # Remove the temporary module paths
        for old in modules:
            if old in sys.modules:
                del sys.modules[old]


def torch_safe_load(weight):
    """
    This function attempts to load a PyTorch model with the torch.load() function. If a ModuleNotFoundError is raised,
    it catches the error, logs a warning message, and attempts to install the missing module via the
    check_requirements() function. After installation, the function again attempts to load the model using torch.load().

    Args:
        weight (str): The file path of the PyTorch model.

    Returns:
        (dict): The loaded PyTorch model.
    """
    from ultralytics.utils.downloads import attempt_download_asset

    check_suffix(file=weight, suffix='.pt')
    file = attempt_download_asset(weight)  # search online if missing locally
    try:
        with temporary_modules({
                'ultralytics.yolo.utils': 'ultralytics.utils',
                'ultralytics.yolo.v8': 'ultralytics.models.yolo',
                'ultralytics.yolo.data': 'ultralytics.data'}):  # for legacy 8.0 Classify and Pose models
            return torch.load(file, map_location='cpu'), file  # load

    except ModuleNotFoundError as e:  # e.name is missing module name
        if e.name == 'models':
            raise TypeError(
                emojis(f'ERROR ❌️ {weight} appears to be an Ultralytics YOLOv5 model originally trained '
                       f'with https://github.com/ultralytics/yolov5.\nThis model is NOT forwards compatible with '
                       f'YOLOv8 at https://github.com/ultralytics/ultralytics.'
                       f"\nRecommend fixes are to train a new model using the latest 'ultralytics' package or to "
                       f"run a command with an official YOLOv8 model, i.e. 'yolo predict model=yolov8n.pt'")) from e
        LOGGER.warning(f"WARNING ⚠️ {weight} appears to require '{e.name}', which is not in ultralytics requirements."
                       f"\nAutoInstall will run now for '{e.name}' but this feature will be removed in the future."
                       f"\nRecommend fixes are to train a new model using the latest 'ultralytics' package or to "
                       f"run a command with an official YOLOv8 model, i.e. 'yolo predict model=yolov8n.pt'")
        check_requirements(e.name)  # install missing module

        return torch.load(file, map_location='cpu'), file  # load


def attempt_load_weights(weights, device=None, inplace=True, fuse=False):
    """Loads an ensemble of models weights=[a,b,c] or a single model weights=[a] or weights=a."""

    ensemble = Ensemble()
    for w in weights if isinstance(weights, list) else [weights]:
        ckpt, w = torch_safe_load(w)  # load ckpt
        args = {**DEFAULT_CFG_DICT, **ckpt['train_args']} if 'train_args' in ckpt else None  # combined args
        model = (ckpt.get('ema') or ckpt['model']).to(device).float()  # FP32 model

        # Model compatibility updates
        model.args = args  # attach args to model
        model.pt_path = w  # attach *.pt file path to model
        model.task = guess_model_task(model)
        if not hasattr(model, 'stride'):
            model.stride = torch.tensor([32.])

        # Append
        ensemble.append(model.fuse().eval() if fuse and hasattr(model, 'fuse') else model.eval())  # model in eval mode

    # Module compatibility updates
    for m in ensemble.modules():
        t = type(m)
        if t in (nn.Hardswish, nn.LeakyReLU, nn.ReLU, nn.ReLU6, nn.SiLU, Detect, Segment):
            m.inplace = inplace  # torch 1.7.0 compatibility
        elif t is nn.Upsample and not hasattr(m, 'recompute_scale_factor'):
            m.recompute_scale_factor = None  # torch 1.11.0 compatibility

    # Return model
    if len(ensemble) == 1:
        return ensemble[-1]

    # Return ensemble
    LOGGER.info(f'Ensemble created with {weights}\n')
    for k in 'names', 'nc', 'yaml':
        setattr(ensemble, k, getattr(ensemble[0], k))
    ensemble.stride = ensemble[torch.argmax(torch.tensor([m.stride.max() for m in ensemble])).int()].stride
    assert all(ensemble[0].nc == m.nc for m in ensemble), f'Models differ in class counts {[m.nc for m in ensemble]}'
    return ensemble


def attempt_load_one_weight(weight, device=None, inplace=True, fuse=False):
    """Loads a single model weights."""
    ckpt, weight = torch_safe_load(weight)  # load ckpt
    args = {**DEFAULT_CFG_DICT, **(ckpt.get('train_args', {}))}  # combine model and default args, preferring model args
    model = (ckpt.get('ema') or ckpt['model']).to(device).float()  # FP32 model

    # Model compatibility updates
    model.args = {k: v for k, v in args.items() if k in DEFAULT_CFG_KEYS}  # attach args to model
    model.pt_path = weight  # attach *.pt file path to model
    model.task = guess_model_task(model)
    if not hasattr(model, 'stride'):
        model.stride = torch.tensor([32.])

    model = model.fuse().eval() if fuse and hasattr(model, 'fuse') else model.eval()  # model in eval mode

    # Module compatibility updates
    for m in model.modules():
        t = type(m)
        if t in (nn.Hardswish, nn.LeakyReLU, nn.ReLU, nn.ReLU6, nn.SiLU, Detect, Segment):
            m.inplace = inplace  # torch 1.7.0 compatibility
        elif t is nn.Upsample and not hasattr(m, 'recompute_scale_factor'):
            m.recompute_scale_factor = None  # torch 1.11.0 compatibility

    # Return model and ckpt
    return model, ckpt


def parse_model(d, ch, verbose=True):  # model_dict, input_channels(3)
    """Parse a YOLO model.yaml dictionary into a PyTorch model."""
    import ast

    # Args
    max_channels = float('inf')
    nc, act, scales = (d.get(x) for x in ('nc', 'activation', 'scales'))
    depth, width, kpt_shape = (d.get(x, 1.0) for x in ('depth_multiple', 'width_multiple', 'kpt_shape'))
    if scales:
        scale = d.get('scale')
        if not scale:
            scale = tuple(scales.keys())[0]
            LOGGER.warning(f"WARNING ⚠️ no model scale passed. Assuming scale='{scale}'.")
        depth, width, max_channels = scales[scale]

    if act:
        Conv.default_act = eval(act)  # redefine default activation, i.e. Conv.default_act = nn.SiLU()
        if verbose:
            LOGGER.info(f"{colorstr('activation:')} {act}")  # print

    if verbose:
        LOGGER.info(f"\n{'':>3}{'from':>20}{'n':>3}{'params':>10}  {'module':<45}{'arguments':<30}")
    ch = [ch]
    layers, save, c2 = [], [], ch[-1]  # layers, savelist, ch out
    for i, (f, n, m, args) in enumerate(d['backbone'] + d['head']):  # from, number, module, args
        m = getattr(torch.nn, m[3:]) if 'nn.' in m else globals()[m]  # get module
        for j, a in enumerate(args):
            if isinstance(a, str):
                with contextlib.suppress(ValueError):
                    args[j] = locals()[a] if a in locals() else ast.literal_eval(a)

        n = n_ = max(round(n * depth), 1) if n > 1 else n  # depth gain
        if m in (Classify, Conv, ConvTranspose, GhostConv, Bottleneck, GhostBottleneck, SPP, SPPF, DWConv, Focus,
                 BottleneckCSP, C1, C2, C2f, C3, C3TR, C3Ghost, nn.ConvTranspose2d, DWConvTranspose2d, C3x, RepC3):
            c1, c2 = ch[f], args[0]
            if c2 != nc:  # if c2 not equal to number of classes (i.e. for Classify() output)
                c2 = make_divisible(min(c2, max_channels) * width, 8)

            args = [c1, c2, *args[1:]]
            if m in (BottleneckCSP, C1, C2, C2f, C3, C3TR, C3Ghost, C3x, RepC3):
                args.insert(2, n)  # number of repeats
                n = 1
        elif m is AIFI:
            args = [ch[f], *args]
        elif m in (HGStem, HGBlock):
            c1, cm, c2 = ch[f], args[0], args[1]
            args = [c1, cm, c2, *args[2:]]
            if m is HGBlock:
                args.insert(4, n)  # number of repeats
                n = 1
        elif m is nn.BatchNorm2d:
            args = [ch[f]]
        elif m is Concat:
            c2 = sum(ch[x] for x in f)
        elif m in (Detect, Segment, Pose):
            args.append([ch[x] for x in f])
            if m is Segment:
                args[2] = make_divisible(min(args[2], max_channels) * width, 8)
<<<<<<< HEAD
        elif m is ASFF2:
            c1, c2 = [ch[f[0]], ch[f[1]]], args[0]
            c2 = make_divisible(min(c2, max_channels) * width, 8)
            args = [c1, c2, *args[1:]]
        elif m is ASFF3:
            c1, c2 = [ch[f[0]], ch[f[1]], ch[f[2]]], args[0]
            c2 = make_divisible(min(c2, max_channels) * width, 8)
            args = [c1, c2, *args[1:]]
=======
        elif m is RTDETRDecoder:  # special case, channels arg must be passed in index 1
            args.insert(1, [ch[x] for x in f])
>>>>>>> 20f5efd4
        else:
            c2 = ch[f]

        m_ = nn.Sequential(*(m(*args) for _ in range(n))) if n > 1 else m(*args)  # module
        t = str(m)[8:-2].replace('__main__.', '')  # module type
        m.np = sum(x.numel() for x in m_.parameters())  # number params
        m_.i, m_.f, m_.type = i, f, t  # attach index, 'from' index, type
        if verbose:
            LOGGER.info(f'{i:>3}{str(f):>20}{n_:>3}{m.np:10.0f}  {t:<45}{str(args):<30}')  # print
        save.extend(x % i for x in ([f] if isinstance(f, int) else f) if x != -1)  # append to savelist
        layers.append(m_)
        if i == 0:
            ch = []
        ch.append(c2)
    return nn.Sequential(*layers), sorted(save)


def yaml_model_load(path):
    """Load a YOLOv8 model from a YAML file."""
    import re

    path = Path(path)
    if path.stem in (f'yolov{d}{x}6' for x in 'nsmlx' for d in (5, 8)):
        new_stem = re.sub(r'(\d+)([nslmx])6(.+)?$', r'\1\2-p6\3', path.stem)
        LOGGER.warning(f'WARNING ⚠️ Ultralytics YOLO P6 models now use -p6 suffix. Renaming {path.stem} to {new_stem}.')
        path = path.with_name(new_stem + path.suffix)

    unified_path = re.sub(r'(\d+)([nslmx])(.+)?$', r'\1\3', str(path))  # i.e. yolov8x.yaml -> yolov8.yaml
    yaml_file = check_yaml(unified_path, hard=False) or check_yaml(path)
    d = yaml_load(yaml_file)  # model dict
    d['scale'] = guess_model_scale(path)
    d['yaml_file'] = str(path)
    return d


def guess_model_scale(model_path):
    """
    Takes a path to a YOLO model's YAML file as input and extracts the size character of the model's scale.
    The function uses regular expression matching to find the pattern of the model scale in the YAML file name,
    which is denoted by n, s, m, l, or x. The function returns the size character of the model scale as a string.

    Args:
        model_path (str | Path): The path to the YOLO model's YAML file.

    Returns:
        (str): The size character of the model's scale, which can be n, s, m, l, or x.
    """
    with contextlib.suppress(AttributeError):
        import re
        return re.search(r'yolov\d+([nslmx])', Path(model_path).stem).group(1)  # n, s, m, l, or x
    return ''


def guess_model_task(model):
    """
    Guess the task of a PyTorch model from its architecture or configuration.

    Args:
        model (nn.Module | dict): PyTorch model or model configuration in YAML format.

    Returns:
        (str): Task of the model ('detect', 'segment', 'classify', 'pose').

    Raises:
        SyntaxError: If the task of the model could not be determined.
    """

    def cfg2task(cfg):
        """Guess from YAML dictionary."""
        m = cfg['head'][-1][-2].lower()  # output module name
        if m in ('classify', 'classifier', 'cls', 'fc'):
            return 'classify'
        if m == 'detect':
            return 'detect'
        if m == 'segment':
            return 'segment'
        if m == 'pose':
            return 'pose'

    # Guess from model cfg
    if isinstance(model, dict):
        with contextlib.suppress(Exception):
            return cfg2task(model)

    # Guess from PyTorch model
    if isinstance(model, nn.Module):  # PyTorch model
        for x in 'model.args', 'model.model.args', 'model.model.model.args':
            with contextlib.suppress(Exception):
                return eval(x)['task']
        for x in 'model.yaml', 'model.model.yaml', 'model.model.model.yaml':
            with contextlib.suppress(Exception):
                return cfg2task(eval(x))

        for m in model.modules():
            if isinstance(m, Detect):
                return 'detect'
            elif isinstance(m, Segment):
                return 'segment'
            elif isinstance(m, Classify):
                return 'classify'
            elif isinstance(m, Pose):
                return 'pose'

    # Guess from model filename
    if isinstance(model, (str, Path)):
        model = Path(model)
        if '-seg' in model.stem or 'segment' in model.parts:
            return 'segment'
        elif '-cls' in model.stem or 'classify' in model.parts:
            return 'classify'
        elif '-pose' in model.stem or 'pose' in model.parts:
            return 'pose'
        elif 'detect' in model.parts:
            return 'detect'

    # Unable to determine task from model
    LOGGER.warning("WARNING ⚠️ Unable to automatically guess model task, assuming 'task=detect'. "
                   "Explicitly define task for your model, i.e. 'task=detect', 'segment', 'classify', or 'pose'.")
    return 'detect'  # assume detect<|MERGE_RESOLUTION|>--- conflicted
+++ resolved
@@ -702,7 +702,6 @@
             args.append([ch[x] for x in f])
             if m is Segment:
                 args[2] = make_divisible(min(args[2], max_channels) * width, 8)
-<<<<<<< HEAD
         elif m is ASFF2:
             c1, c2 = [ch[f[0]], ch[f[1]]], args[0]
             c2 = make_divisible(min(c2, max_channels) * width, 8)
@@ -711,10 +710,8 @@
             c1, c2 = [ch[f[0]], ch[f[1]], ch[f[2]]], args[0]
             c2 = make_divisible(min(c2, max_channels) * width, 8)
             args = [c1, c2, *args[1:]]
-=======
         elif m is RTDETRDecoder:  # special case, channels arg must be passed in index 1
             args.insert(1, [ch[x] for x in f])
->>>>>>> 20f5efd4
         else:
             c2 = ch[f]
 
