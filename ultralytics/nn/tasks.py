# Ultralytics YOLO 🚀, AGPL-3.0 license

import contextlib
from copy import deepcopy
from pathlib import Path

import torch
import torch.nn as nn

from ultralytics.nn.modules import (AIFI, C1, C2, C3, C3TR, SPP, SPPF, Bottleneck, BottleneckCSP, C2f, C3Ghost, C3x,
                                    Classify, Concat, Conv, Conv2, ConvTranspose, Detect, DWConv, DWConvTranspose2d,
                                    Focus, GhostBottleneck, GhostConv, HGBlock, HGStem, Pose, RepC3, RepConv,
                                    RTDETRDecoder, Segment)
from ultralytics.yolo.utils import DEFAULT_CFG_DICT, DEFAULT_CFG_KEYS, LOGGER, colorstr, emojis, yaml_load
from ultralytics.yolo.utils.checks import check_requirements, check_suffix, check_yaml
from ultralytics.yolo.utils.loss import v8ClassificationLoss, v8DetectionLoss, v8PoseLoss, v8SegmentationLoss
from ultralytics.yolo.utils.plotting import feature_visualization
from ultralytics.yolo.utils.torch_utils import (fuse_conv_and_bn, fuse_deconv_and_bn, initialize_weights,
                                                intersect_dicts, make_divisible, model_info, scale_img, time_sync)

try:
    import thop
except ImportError:
    thop = None


class BaseModel(nn.Module):
    """
    The BaseModel class serves as a base class for all the models in the Ultralytics YOLO family.
    """

    def forward(self, x, *args, **kwargs):
        """
        Forward pass of the model on a single scale.
        Wrapper for `_forward_once` method.

        Args:
            x (torch.Tensor | dict): The input image tensor or a dict including image tensor and gt labels.

        Returns:
            (torch.Tensor): The output of the network.
        """
        if isinstance(x, dict):  # for cases of training and validating while training.
            return self.loss(x, *args, **kwargs)
        return self.predict(x, *args, **kwargs)

    def predict(self, x, profile=False, visualize=False, augment=False):
        """
        Perform a forward pass through the network.

        Args:
            x (torch.Tensor): The input tensor to the model.
            profile (bool):  Print the computation time of each layer if True, defaults to False.
            visualize (bool): Save the feature maps of the model if True, defaults to False.
            augment (bool): Augment image during prediction, defaults to False.

        Returns:
            (torch.Tensor): The last output of the model.
        """
        y, dt = [], []  # outputs
        for m in self.model:
            if m.f != -1:  # if not from previous layer
                x = y[m.f] if isinstance(m.f, int) else [x if j == -1 else y[j] for j in m.f]  # from earlier layers
            if profile:
                self._profile_one_layer(m, x, dt)
            x = m(x)  # run
            y.append(x if m.i in self.save else None)  # save output
            if visualize:
                feature_visualization(x, m.type, m.i, save_dir=visualize)
        return x

    def _profile_one_layer(self, m, x, dt):
        """
        Profile the computation time and FLOPs of a single layer of the model on a given input.
        Appends the results to the provided list.

        Args:
            m (nn.Module): The layer to be profiled.
            x (torch.Tensor): The input data to the layer.
            dt (list): A list to store the computation time of the layer.

        Returns:
            None
        """
        c = m == self.model[-1]  # is final layer, copy input as inplace fix
        o = thop.profile(m, inputs=[x.clone() if c else x], verbose=False)[0] / 1E9 * 2 if thop else 0  # FLOPs
        t = time_sync()
        for _ in range(10):
            m(x.clone() if c else x)
        dt.append((time_sync() - t) * 100)
        if m == self.model[0]:
            LOGGER.info(f"{'time (ms)':>10s} {'GFLOPs':>10s} {'params':>10s}  module")
        LOGGER.info(f'{dt[-1]:10.2f} {o:10.2f} {m.np:10.0f}  {m.type}')
        if c:
            LOGGER.info(f"{sum(dt):10.2f} {'-':>10s} {'-':>10s}  Total")

    def fuse(self, verbose=True):
        """
        Fuse the `Conv2d()` and `BatchNorm2d()` layers of the model into a single layer, in order to improve the
        computation efficiency.

        Returns:
            (nn.Module): The fused model is returned.
        """
        if not self.is_fused():
            for m in self.model.modules():
                if isinstance(m, (Conv, Conv2, DWConv)) and hasattr(m, 'bn'):
                    if isinstance(m, Conv2):
                        m.fuse_convs()
                    m.conv = fuse_conv_and_bn(m.conv, m.bn)  # update conv
                    delattr(m, 'bn')  # remove batchnorm
                    m.forward = m.forward_fuse  # update forward
                if isinstance(m, ConvTranspose) and hasattr(m, 'bn'):
                    m.conv_transpose = fuse_deconv_and_bn(m.conv_transpose, m.bn)
                    delattr(m, 'bn')  # remove batchnorm
                    m.forward = m.forward_fuse  # update forward
                if isinstance(m, RepConv):
                    m.fuse_convs()
                    m.forward = m.forward_fuse  # update forward
            self.info(verbose=verbose)

        return self

    def is_fused(self, thresh=10):
        """
        Check if the model has less than a certain threshold of BatchNorm layers.

        Args:
            thresh (int, optional): The threshold number of BatchNorm layers. Default is 10.

        Returns:
            (bool): True if the number of BatchNorm layers in the model is less than the threshold, False otherwise.
        """
        bn = tuple(v for k, v in nn.__dict__.items() if 'Norm' in k)  # normalization layers, i.e. BatchNorm2d()
        return sum(isinstance(v, bn) for v in self.modules()) < thresh  # True if < 'thresh' BatchNorm layers in model

    def info(self, detailed=False, verbose=True, imgsz=640):
        """
        Prints model information

        Args:
            verbose (bool): if True, prints out the model information. Defaults to False
            imgsz (int): the size of the image that the model will be trained on. Defaults to 640
        """
        return model_info(self, detailed=detailed, verbose=verbose, imgsz=imgsz)

    def _apply(self, fn):
        """
        `_apply()` is a function that applies a function to all the tensors in the model that are not
        parameters or registered buffers

        Args:
            fn: the function to apply to the model

        Returns:
            A model that is a Detect() object.
        """
        self = super()._apply(fn)
        m = self.model[-1]  # Detect()
        if isinstance(m, (Detect, Segment)):
            m.stride = fn(m.stride)
            m.anchors = fn(m.anchors)
            m.strides = fn(m.strides)
        return self

    def load(self, weights, verbose=True):
        """Load the weights into the model.

        Args:
            weights (dict) or (torch.nn.Module): The pre-trained weights to be loaded.
            verbose (bool, optional): Whether to log the transfer progress. Defaults to True.
        """
        model = weights['model'] if isinstance(weights, dict) else weights  # torchvision models are not dicts
        csd = model.float().state_dict()  # checkpoint state_dict as FP32
        csd = intersect_dicts(csd, self.state_dict())  # intersect
        self.load_state_dict(csd, strict=False)  # load
        if verbose:
            LOGGER.info(f'Transferred {len(csd)}/{len(self.model.state_dict())} items from pretrained weights')

    def loss(self, batch, preds=None):
        """
        Compute loss

        Args:
            batch (dict): Batch to compute loss on
            preds (torch.Tensor | List[torch.Tensor]): Predictions.
        """
        if not hasattr(self, 'criterion'):
            self.criterion = self.init_criterion()
<<<<<<< HEAD

        preds = self.forward(batch['img']) if preds is None else preds
        return self.criterion(preds, batch)
=======
        return self.criterion(self.predict(batch['img']) if preds is None else preds, batch)
>>>>>>> fd94d312

    def init_criterion(self):
        raise NotImplementedError('compute_loss() needs to be implemented by task heads')


class DetectionModel(BaseModel):
    """YOLOv8 detection model."""

    def __init__(self, cfg='yolov8n.yaml', ch=3, nc=None, verbose=True):  # model, input channels, number of classes
        super().__init__()
        self.yaml = cfg if isinstance(cfg, dict) else yaml_model_load(cfg)  # cfg dict

        # Define model
        ch = self.yaml['ch'] = self.yaml.get('ch', ch)  # input channels
        if nc and nc != self.yaml['nc']:
            LOGGER.info(f"Overriding model.yaml nc={self.yaml['nc']} with nc={nc}")
            self.yaml['nc'] = nc  # override yaml value
        self.model, self.save = parse_model(deepcopy(self.yaml), ch=ch, verbose=verbose)  # model, savelist
        self.names = {i: f'{i}' for i in range(self.yaml['nc'])}  # default names dict
        self.inplace = self.yaml.get('inplace', True)

        # Build strides
        m = self.model[-1]  # Detect()
        if isinstance(m, (Detect, Segment, Pose)):
            s = 256  # 2x min stride
            m.inplace = self.inplace
            forward = lambda x: self.forward(x)[0] if isinstance(m, (Segment, Pose)) else self.forward(x)
            m.stride = torch.tensor([s / x.shape[-2] for x in forward(torch.zeros(1, ch, s, s))])  # forward
            self.stride = m.stride
            m.bias_init()  # only run once

        # Init weights, biases
        initialize_weights(self)
        if verbose:
            self.info()
            LOGGER.info('')

    def predict(self, x, augment=False, profile=False, visualize=False):
        """Run forward pass on input image(s) with optional augmentation and profiling."""
        if augment:
            return self._forward_augment(x)  # augmented inference, None
        return super().predict(x, profile=profile, visualize=visualize)  # single-scale inference, train

    def _forward_augment(self, x):
        """Perform augmentations on input image x and return augmented inference and train outputs."""
        img_size = x.shape[-2:]  # height, width
        s = [1, 0.83, 0.67]  # scales
        f = [None, 3, None]  # flips (2-ud, 3-lr)
        y = []  # outputs
        for si, fi in zip(s, f):
            xi = scale_img(x.flip(fi) if fi else x, si, gs=int(self.stride.max()))
            yi = super().predict(xi)[0]  # forward
            # cv2.imwrite(f'img_{si}.jpg', 255 * xi[0].cpu().numpy().transpose((1, 2, 0))[:, :, ::-1])  # save
            yi = self._descale_pred(yi, fi, si, img_size)
            y.append(yi)
        y = self._clip_augmented(y)  # clip augmented tails
        return torch.cat(y, -1), None  # augmented inference, train

    @staticmethod
    def _descale_pred(p, flips, scale, img_size, dim=1):
        """De-scale predictions following augmented inference (inverse operation)."""
        p[:, :4] /= scale  # de-scale
        x, y, wh, cls = p.split((1, 1, 2, p.shape[dim] - 4), dim)
        if flips == 2:
            y = img_size[0] - y  # de-flip ud
        elif flips == 3:
            x = img_size[1] - x  # de-flip lr
        return torch.cat((x, y, wh, cls), dim)

    def _clip_augmented(self, y):
        """Clip YOLOv5 augmented inference tails."""
        nl = self.model[-1].nl  # number of detection layers (P3-P5)
        g = sum(4 ** x for x in range(nl))  # grid points
        e = 1  # exclude layer count
        i = (y[0].shape[-1] // g) * sum(4 ** x for x in range(e))  # indices
        y[0] = y[0][..., :-i]  # large
        i = (y[-1].shape[-1] // g) * sum(4 ** (nl - 1 - x) for x in range(e))  # indices
        y[-1] = y[-1][..., i:]  # small
        return y

    def init_criterion(self):
        return v8DetectionLoss(self)


class SegmentationModel(DetectionModel):
    """YOLOv8 segmentation model."""

    def __init__(self, cfg='yolov8n-seg.yaml', ch=3, nc=None, verbose=True):
        """Initialize YOLOv8 segmentation model with given config and parameters."""
        super().__init__(cfg=cfg, ch=ch, nc=nc, verbose=verbose)

    def _forward_augment(self, x):
        """Undocumented function."""
        raise NotImplementedError(emojis('WARNING ⚠️ SegmentationModel has not supported augment inference yet!'))

    def init_criterion(self):
        return v8SegmentationLoss(self)


class PoseModel(DetectionModel):
    """YOLOv8 pose model."""

    def __init__(self, cfg='yolov8n-pose.yaml', ch=3, nc=None, data_kpt_shape=(None, None), verbose=True):
        """Initialize YOLOv8 Pose model."""
        if not isinstance(cfg, dict):
            cfg = yaml_model_load(cfg)  # load model YAML
        if any(data_kpt_shape) and list(data_kpt_shape) != list(cfg['kpt_shape']):
            LOGGER.info(f"Overriding model.yaml kpt_shape={cfg['kpt_shape']} with kpt_shape={data_kpt_shape}")
            cfg['kpt_shape'] = data_kpt_shape
        super().__init__(cfg=cfg, ch=ch, nc=nc, verbose=verbose)

    def init_criterion(self):
        return v8PoseLoss(self)

    def _forward_augment(self, x):
        """Undocumented function."""
        raise NotImplementedError(emojis('WARNING ⚠️ PoseModel has not supported augment inference yet!'))


class ClassificationModel(BaseModel):
    """YOLOv8 classification model."""

    def __init__(self,
                 cfg=None,
                 model=None,
                 ch=3,
                 nc=None,
                 cutoff=10,
                 verbose=True):  # yaml, model, channels, number of classes, cutoff index, verbose flag
        super().__init__()
        self._from_detection_model(model, nc, cutoff) if model is not None else self._from_yaml(cfg, ch, nc, verbose)

    def _from_detection_model(self, model, nc=1000, cutoff=10):
        """Create a YOLOv5 classification model from a YOLOv5 detection model."""
        from ultralytics.nn.autobackend import AutoBackend
        if isinstance(model, AutoBackend):
            model = model.model  # unwrap DetectMultiBackend
        model.model = model.model[:cutoff]  # backbone
        m = model.model[-1]  # last layer
        ch = m.conv.in_channels if hasattr(m, 'conv') else m.cv1.conv.in_channels  # ch into module
        c = Classify(ch, nc)  # Classify()
        c.i, c.f, c.type = m.i, m.f, 'models.common.Classify'  # index, from, type
        model.model[-1] = c  # replace
        self.model = model.model
        self.stride = model.stride
        self.save = []
        self.nc = nc

    def _from_yaml(self, cfg, ch, nc, verbose):
        """Set YOLOv8 model configurations and define the model architecture."""
        self.yaml = cfg if isinstance(cfg, dict) else yaml_model_load(cfg)  # cfg dict

        # Define model
        ch = self.yaml['ch'] = self.yaml.get('ch', ch)  # input channels
        if nc and nc != self.yaml['nc']:
            LOGGER.info(f"Overriding model.yaml nc={self.yaml['nc']} with nc={nc}")
            self.yaml['nc'] = nc  # override yaml value
        elif not nc and not self.yaml.get('nc', None):
            raise ValueError('nc not specified. Must specify nc in model.yaml or function arguments.')
        self.model, self.save = parse_model(deepcopy(self.yaml), ch=ch, verbose=verbose)  # model, savelist
        self.stride = torch.Tensor([1])  # no stride constraints
        self.names = {i: f'{i}' for i in range(self.yaml['nc'])}  # default names dict
        self.info()

    @staticmethod
    def reshape_outputs(model, nc):
        """Update a TorchVision classification model to class count 'n' if required."""
        name, m = list((model.model if hasattr(model, 'model') else model).named_children())[-1]  # last module
        if isinstance(m, Classify):  # YOLO Classify() head
            if m.linear.out_features != nc:
                m.linear = nn.Linear(m.linear.in_features, nc)
        elif isinstance(m, nn.Linear):  # ResNet, EfficientNet
            if m.out_features != nc:
                setattr(model, name, nn.Linear(m.in_features, nc))
        elif isinstance(m, nn.Sequential):
            types = [type(x) for x in m]
            if nn.Linear in types:
                i = types.index(nn.Linear)  # nn.Linear index
                if m[i].out_features != nc:
                    m[i] = nn.Linear(m[i].in_features, nc)
            elif nn.Conv2d in types:
                i = types.index(nn.Conv2d)  # nn.Conv2d index
                if m[i].out_channels != nc:
                    m[i] = nn.Conv2d(m[i].in_channels, nc, m[i].kernel_size, m[i].stride, bias=m[i].bias is not None)

    def init_criterion(self):
        """Compute the classification loss between predictions and true labels."""
        return v8ClassificationLoss()


class RTDETRDetectionModel(DetectionModel):

    def __init__(self, cfg='rtdetr-l.yaml', ch=3, nc=None, verbose=True):
        super().__init__(cfg=cfg, ch=ch, nc=nc, verbose=verbose)

    def init_criterion(self):
        """Compute the classification loss between predictions and true labels."""
        from ultralytics.vit.utils.loss import RTDETRDetectionLoss

        return RTDETRDetectionLoss(num_classes=self.nc, use_vfl=True)

    def loss(self, batch, preds=None):
        if not hasattr(self, 'criterion'):
            self.criterion = self.init_criterion()

        img = batch['img']
        # NOTE: preprocess gt_bbox and gt_labels to list.
        bs = len(img)
        batch_idx = batch['batch_idx']
        gt_bbox, gt_class = [], []
        for i in range(bs):
            gt_bbox.append(batch['bboxes'][batch_idx == i].to(img.device))
            gt_class.append(batch['cls'][batch_idx == i].to(device=img.device, dtype=torch.long))
        targets = {'cls': gt_class, 'bboxes': gt_bbox}

        preds = self.predict(img, batch=targets) if preds is None else preds
        dec_out_bboxes, dec_out_logits, enc_topk_bboxes, enc_topk_logits, dn_meta = preds
        # NOTE: `dn_meta` means it's eval mode, loss calculation for eval mode is not supported.
        if dn_meta is None:
            return 0, torch.zeros(3, device=dec_out_bboxes.device)
        dn_out_bboxes, dec_out_bboxes = torch.split(dec_out_bboxes, dn_meta['dn_num_split'], dim=2)
        dn_out_logits, dec_out_logits = torch.split(dec_out_logits, dn_meta['dn_num_split'], dim=2)

        out_bboxes = torch.cat([enc_topk_bboxes.unsqueeze(0), dec_out_bboxes])
        out_logits = torch.cat([enc_topk_logits.unsqueeze(0), dec_out_logits])

        loss = self.criterion((out_bboxes, out_logits),
                              targets,
                              dn_out_bboxes=dn_out_bboxes,
                              dn_out_logits=dn_out_logits,
                              dn_meta=dn_meta)
        return sum(loss.values()), torch.as_tensor([loss[k].detach() for k in ['loss_giou', 'loss_class', 'loss_bbox']])

    def predict(self, x, profile=False, visualize=False, batch=None):
        """
        Perform a forward pass through the network.

        Args:
            x (torch.Tensor): The input tensor to the model
            profile (bool):  Print the computation time of each layer if True, defaults to False.
            visualize (bool): Save the feature maps of the model if True, defaults to False
            batch (dict): A dict including gt boxes and labels from dataloader.

        Returns:
            (torch.Tensor): The last output of the model.
        """
        y, dt = [], []  # outputs
        for m in self.model[:-1]:  # except the head part
            if m.f != -1:  # if not from previous layer
                x = y[m.f] if isinstance(m.f, int) else [x if j == -1 else y[j] for j in m.f]  # from earlier layers
            if profile:
                self._profile_one_layer(m, x, dt)
            x = m(x)  # run
            y.append(x if m.i in self.save else None)  # save output
            if visualize:
                feature_visualization(x, m.type, m.i, save_dir=visualize)
        head = self.model[-1]
        x = head([y[j] for j in head.f], batch)  # head inference
        return x

    def _forward_augment(self, x):
        """Undocumented function."""
        raise NotImplementedError(emojis('WARNING ⚠️ RTDETRModel has not supported augment inference yet!'))


class RTDETRDetectionModel(DetectionModel):

    def __init__(self, cfg='rtdetr-l.yaml', ch=3, nc=None, verbose=True):
        super().__init__(cfg=cfg, ch=ch, nc=nc, verbose=verbose)

    def init_criterion(self):
        """Compute the classification loss between predictions and true labels."""
        from ultralytics.vit.utils.loss import RTDETRDetectionLoss

        return RTDETRDetectionLoss(num_classes=self.nc, use_vfl=True)

    def loss(self, batch, preds=None):
        if not hasattr(self, 'criterion'):
            self.criterion = self.init_criterion()

        img = batch['img']
        # NOTE: preprocess gt_bbox and gt_labels to list.
        bs = len(img)
        batch_idx = batch['batch_idx']
        gt_bbox, gt_class = [], []
        for i in range(bs):
            gt_bbox.append(batch['bboxes'][batch_idx == i].to(img.device))
            gt_class.append(batch['cls'][batch_idx == i].to(device=img.device, dtype=torch.long))
        targets = {'cls': gt_class, 'bboxes': gt_bbox}

        preds = self._forward_once(img, batch=targets) if preds is None else preds
        dec_out_bboxes, dec_out_logits, enc_topk_bboxes, enc_topk_logits, dn_meta = preds
        if dn_meta is None:
            dn_out_bboxes, dn_out_logits = None, None
        else:
            dn_out_bboxes, dec_out_bboxes = torch.split(dec_out_bboxes, dn_meta['dn_num_split'], dim=2)
            dn_out_logits, dec_out_logits = torch.split(dec_out_logits, dn_meta['dn_num_split'], dim=2)

        out_bboxes = torch.cat([enc_topk_bboxes.unsqueeze(0), dec_out_bboxes])  # (7, bs, 300, 4)
        out_logits = torch.cat([enc_topk_logits.unsqueeze(0), dec_out_logits])

        loss = self.criterion((out_bboxes, out_logits),
                              targets,
                              dn_out_bboxes=dn_out_bboxes,
                              dn_out_logits=dn_out_logits,
                              dn_meta=dn_meta)
        # NOTE: There are like 12 losses in RTDETR, backward with all losses but only show the main three losses.
        return sum(loss.values()), torch.as_tensor([loss[k].detach() for k in ['loss_giou', 'loss_class', 'loss_bbox']],
                                                   device=img.device)

    def _forward_once(self, x, profile=False, visualize=False, batch=None):
        """
        Perform a forward pass through the network.

        Args:
            x (torch.Tensor): The input tensor to the model
            profile (bool):  Print the computation time of each layer if True, defaults to False.
            visualize (bool): Save the feature maps of the model if True, defaults to False
            batch (dict): A dict including gt boxes and labels from dataloader.

        Returns:
            (torch.Tensor): The last output of the model.
        """
        y, dt = [], []  # outputs
        for m in self.model[:-1]:  # except the head part
            if m.f != -1:  # if not from previous layer
                x = y[m.f] if isinstance(m.f, int) else [x if j == -1 else y[j] for j in m.f]  # from earlier layers
            if profile:
                self._profile_one_layer(m, x, dt)
            x = m(x)  # run
            y.append(x if m.i in self.save else None)  # save output
            if visualize:
                feature_visualization(x, m.type, m.i, save_dir=visualize)
        head = self.model[-1]
        x = head([y[j] for j in head.f], batch)  # head inference
        return x


class Ensemble(nn.ModuleList):
    """Ensemble of models."""

    def __init__(self):
        """Initialize an ensemble of models."""
        super().__init__()

    def forward(self, x, augment=False, profile=False, visualize=False):
        """Function generates the YOLOv5 network's final layer."""
        y = [module(x, augment, profile, visualize)[0] for module in self]
        # y = torch.stack(y).max(0)[0]  # max ensemble
        # y = torch.stack(y).mean(0)  # mean ensemble
        y = torch.cat(y, 2)  # nms ensemble, y shape(B, HW, C)
        return y, None  # inference, train output


# Functions ------------------------------------------------------------------------------------------------------------


def torch_safe_load(weight):
    """
    This function attempts to load a PyTorch model with the torch.load() function. If a ModuleNotFoundError is raised,
    it catches the error, logs a warning message, and attempts to install the missing module via the
    check_requirements() function. After installation, the function again attempts to load the model using torch.load().

    Args:
        weight (str): The file path of the PyTorch model.

    Returns:
        (dict): The loaded PyTorch model.
    """
    from ultralytics.yolo.utils.downloads import attempt_download_asset

    check_suffix(file=weight, suffix='.pt')
    file = attempt_download_asset(weight)  # search online if missing locally
    try:
        return torch.load(file, map_location='cpu'), file  # load
    except ModuleNotFoundError as e:  # e.name is missing module name
        if e.name == 'models':
            raise TypeError(
                emojis(f'ERROR ❌️ {weight} appears to be an Ultralytics YOLOv5 model originally trained '
                       f'with https://github.com/ultralytics/yolov5.\nThis model is NOT forwards compatible with '
                       f'YOLOv8 at https://github.com/ultralytics/ultralytics.'
                       f"\nRecommend fixes are to train a new model using the latest 'ultralytics' package or to "
                       f"run a command with an official YOLOv8 model, i.e. 'yolo predict model=yolov8n.pt'")) from e
        LOGGER.warning(f"WARNING ⚠️ {weight} appears to require '{e.name}', which is not in ultralytics requirements."
                       f"\nAutoInstall will run now for '{e.name}' but this feature will be removed in the future."
                       f"\nRecommend fixes are to train a new model using the latest 'ultralytics' package or to "
                       f"run a command with an official YOLOv8 model, i.e. 'yolo predict model=yolov8n.pt'")
        check_requirements(e.name)  # install missing module

        return torch.load(file, map_location='cpu'), file  # load


def attempt_load_weights(weights, device=None, inplace=True, fuse=False):
    """Loads an ensemble of models weights=[a,b,c] or a single model weights=[a] or weights=a."""

    ensemble = Ensemble()
    for w in weights if isinstance(weights, list) else [weights]:
        ckpt, w = torch_safe_load(w)  # load ckpt
        args = {**DEFAULT_CFG_DICT, **ckpt['train_args']}  # combine model and default args, preferring model args
        model = (ckpt.get('ema') or ckpt['model']).to(device).float()  # FP32 model

        # Model compatibility updates
        model.args = args  # attach args to model
        model.pt_path = w  # attach *.pt file path to model
        model.task = guess_model_task(model)
        if not hasattr(model, 'stride'):
            model.stride = torch.tensor([32.])

        # Append
        ensemble.append(model.fuse().eval() if fuse and hasattr(model, 'fuse') else model.eval())  # model in eval mode

    # Module compatibility updates
    for m in ensemble.modules():
        t = type(m)
        if t in (nn.Hardswish, nn.LeakyReLU, nn.ReLU, nn.ReLU6, nn.SiLU, Detect, Segment):
            m.inplace = inplace  # torch 1.7.0 compatibility
        elif t is nn.Upsample and not hasattr(m, 'recompute_scale_factor'):
            m.recompute_scale_factor = None  # torch 1.11.0 compatibility

    # Return model
    if len(ensemble) == 1:
        return ensemble[-1]

    # Return ensemble
    LOGGER.info(f'Ensemble created with {weights}\n')
    for k in 'names', 'nc', 'yaml':
        setattr(ensemble, k, getattr(ensemble[0], k))
    ensemble.stride = ensemble[torch.argmax(torch.tensor([m.stride.max() for m in ensemble])).int()].stride
    assert all(ensemble[0].nc == m.nc for m in ensemble), f'Models differ in class counts {[m.nc for m in ensemble]}'
    return ensemble


def attempt_load_one_weight(weight, device=None, inplace=True, fuse=False):
    """Loads a single model weights."""
    ckpt, weight = torch_safe_load(weight)  # load ckpt
    args = {**DEFAULT_CFG_DICT, **(ckpt.get('train_args', {}))}  # combine model and default args, preferring model args
    model = (ckpt.get('ema') or ckpt['model']).to(device).float()  # FP32 model

    # Model compatibility updates
    model.args = {k: v for k, v in args.items() if k in DEFAULT_CFG_KEYS}  # attach args to model
    model.pt_path = weight  # attach *.pt file path to model
    model.task = guess_model_task(model)
    if not hasattr(model, 'stride'):
        model.stride = torch.tensor([32.])

    model = model.fuse().eval() if fuse and hasattr(model, 'fuse') else model.eval()  # model in eval mode

    # Module compatibility updates
    for m in model.modules():
        t = type(m)
        if t in (nn.Hardswish, nn.LeakyReLU, nn.ReLU, nn.ReLU6, nn.SiLU, Detect, Segment):
            m.inplace = inplace  # torch 1.7.0 compatibility
        elif t is nn.Upsample and not hasattr(m, 'recompute_scale_factor'):
            m.recompute_scale_factor = None  # torch 1.11.0 compatibility

    # Return model and ckpt
    return model, ckpt


def parse_model(d, ch, verbose=True):  # model_dict, input_channels(3)
    # Parse a YOLO model.yaml dictionary into a PyTorch model
    import ast

    # Args
    max_channels = float('inf')
    nc, act, scales = (d.get(x) for x in ('nc', 'act', 'scales'))
    depth, width, kpt_shape = (d.get(x, 1.0) for x in ('depth_multiple', 'width_multiple', 'kpt_shape'))
    if scales:
        scale = d.get('scale')
        if not scale:
            scale = tuple(scales.keys())[0]
            LOGGER.warning(f"WARNING ⚠️ no model scale passed. Assuming scale='{scale}'.")
        depth, width, max_channels = scales[scale]

    if act:
        Conv.default_act = eval(act)  # redefine default activation, i.e. Conv.default_act = nn.SiLU()
        if verbose:
            LOGGER.info(f"{colorstr('activation:')} {act}")  # print

    if verbose:
        LOGGER.info(f"\n{'':>3}{'from':>20}{'n':>3}{'params':>10}  {'module':<45}{'arguments':<30}")
    ch = [ch]
    layers, save, c2 = [], [], ch[-1]  # layers, savelist, ch out
    for i, (f, n, m, args) in enumerate(d['backbone'] + d['head']):  # from, number, module, args
        m = getattr(torch.nn, m[3:]) if 'nn.' in m else globals()[m]  # get module
        for j, a in enumerate(args):
            if isinstance(a, str):
                with contextlib.suppress(ValueError):
                    args[j] = locals()[a] if a in locals() else ast.literal_eval(a)

        n = n_ = max(round(n * depth), 1) if n > 1 else n  # depth gain
        if m in (Classify, Conv, ConvTranspose, GhostConv, Bottleneck, GhostBottleneck, SPP, SPPF, DWConv, Focus,
                 BottleneckCSP, C1, C2, C2f, C3, C3TR, C3Ghost, nn.ConvTranspose2d, DWConvTranspose2d, C3x, RepC3):
            c1, c2 = ch[f], args[0]
            if c2 != nc:  # if c2 not equal to number of classes (i.e. for Classify() output)
                c2 = make_divisible(min(c2, max_channels) * width, 8)

            args = [c1, c2, *args[1:]]
            if m in (BottleneckCSP, C1, C2, C2f, C3, C3TR, C3Ghost, C3x, RepC3):
                args.insert(2, n)  # number of repeats
                n = 1
        elif m is AIFI:
            args = [ch[f], *args]
        elif m in (HGStem, HGBlock):
            c1, cm, c2 = ch[f], args[0], args[1]
            args = [c1, cm, c2, *args[2:]]
            if m is HGBlock:
                args.insert(4, n)  # number of repeats
                n = 1

        elif m is nn.BatchNorm2d:
            args = [ch[f]]
        elif m is Concat:
            c2 = sum(ch[x] for x in f)
        elif m in (Detect, Segment, Pose, RTDETRDecoder):
            args.append([ch[x] for x in f])
            if m is Segment:
                args[2] = make_divisible(min(args[2], max_channels) * width, 8)
        else:
            c2 = ch[f]

        m_ = nn.Sequential(*(m(*args) for _ in range(n))) if n > 1 else m(*args)  # module
        t = str(m)[8:-2].replace('__main__.', '')  # module type
        m.np = sum(x.numel() for x in m_.parameters())  # number params
        m_.i, m_.f, m_.type = i, f, t  # attach index, 'from' index, type
        if verbose:
            LOGGER.info(f'{i:>3}{str(f):>20}{n_:>3}{m.np:10.0f}  {t:<45}{str(args):<30}')  # print
        save.extend(x % i for x in ([f] if isinstance(f, int) else f) if x != -1)  # append to savelist
        layers.append(m_)
        if i == 0:
            ch = []
        ch.append(c2)
    return nn.Sequential(*layers), sorted(save)


def yaml_model_load(path):
    """Load a YOLOv8 model from a YAML file."""
    import re

    path = Path(path)
    if path.stem in (f'yolov{d}{x}6' for x in 'nsmlx' for d in (5, 8)):
        new_stem = re.sub(r'(\d+)([nslmx])6(.+)?$', r'\1\2-p6\3', path.stem)
        LOGGER.warning(f'WARNING ⚠️ Ultralytics YOLO P6 models now use -p6 suffix. Renaming {path.stem} to {new_stem}.')
        path = path.with_stem(new_stem)

    unified_path = re.sub(r'(\d+)([nslmx])(.+)?$', r'\1\3', str(path))  # i.e. yolov8x.yaml -> yolov8.yaml
    yaml_file = check_yaml(unified_path, hard=False) or check_yaml(path)
    d = yaml_load(yaml_file)  # model dict
    d['scale'] = guess_model_scale(path)
    d['yaml_file'] = str(path)
    return d


def guess_model_scale(model_path):
    """
    Takes a path to a YOLO model's YAML file as input and extracts the size character of the model's scale.
    The function uses regular expression matching to find the pattern of the model scale in the YAML file name,
    which is denoted by n, s, m, l, or x. The function returns the size character of the model scale as a string.

    Args:
        model_path (str) or (Path): The path to the YOLO model's YAML file.

    Returns:
        (str): The size character of the model's scale, which can be n, s, m, l, or x.
    """
    with contextlib.suppress(AttributeError):
        import re
        return re.search(r'yolov\d+([nslmx])', Path(model_path).stem).group(1)  # n, s, m, l, or x
    return ''


def guess_model_task(model):
    """
    Guess the task of a PyTorch model from its architecture or configuration.

    Args:
        model (nn.Module) or (dict): PyTorch model or model configuration in YAML format.

    Returns:
        (str): Task of the model ('detect', 'segment', 'classify', 'pose').

    Raises:
        SyntaxError: If the task of the model could not be determined.
    """

    def cfg2task(cfg):
        """Guess from YAML dictionary."""
        m = cfg['head'][-1][-2].lower()  # output module name
        if m in ('classify', 'classifier', 'cls', 'fc'):
            return 'classify'
        if m == 'detect':
            return 'detect'
        if m == 'segment':
            return 'segment'
        if m == 'pose':
            return 'pose'

    # Guess from model cfg
    if isinstance(model, dict):
        with contextlib.suppress(Exception):
            return cfg2task(model)

    # Guess from PyTorch model
    if isinstance(model, nn.Module):  # PyTorch model
        for x in 'model.args', 'model.model.args', 'model.model.model.args':
            with contextlib.suppress(Exception):
                return eval(x)['task']
        for x in 'model.yaml', 'model.model.yaml', 'model.model.model.yaml':
            with contextlib.suppress(Exception):
                return cfg2task(eval(x))

        for m in model.modules():
            if isinstance(m, Detect):
                return 'detect'
            elif isinstance(m, Segment):
                return 'segment'
            elif isinstance(m, Classify):
                return 'classify'
            elif isinstance(m, Pose):
                return 'pose'

    # Guess from model filename
    if isinstance(model, (str, Path)):
        model = Path(model)
        if '-seg' in model.stem or 'segment' in model.parts:
            return 'segment'
        elif '-cls' in model.stem or 'classify' in model.parts:
            return 'classify'
        elif '-pose' in model.stem or 'pose' in model.parts:
            return 'pose'
        elif 'detect' in model.parts:
            return 'detect'

    # Unable to determine task from model
    LOGGER.warning("WARNING ⚠️ Unable to automatically guess model task, assuming 'task=detect'. "
                   "Explicitly define task for your model, i.e. 'task=detect', 'segment', 'classify', or 'pose'.")
    return 'detect'  # assume detect<|MERGE_RESOLUTION|>--- conflicted
+++ resolved
@@ -187,13 +187,9 @@
         """
         if not hasattr(self, 'criterion'):
             self.criterion = self.init_criterion()
-<<<<<<< HEAD
 
         preds = self.forward(batch['img']) if preds is None else preds
         return self.criterion(preds, batch)
-=======
-        return self.criterion(self.predict(batch['img']) if preds is None else preds, batch)
->>>>>>> fd94d312
 
     def init_criterion(self):
         raise NotImplementedError('compute_loss() needs to be implemented by task heads')
