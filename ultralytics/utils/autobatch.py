--- conflicted
+++ resolved
@@ -11,11 +11,7 @@
 from ultralytics.utils.torch_utils import autocast, profile
 
 
-<<<<<<< HEAD
-def check_train_batch_size(model, imgsz=640, ch=3, amp=True, batch=-1):
-=======
-def check_train_batch_size(model, imgsz=640, amp=True, batch=-1, max_num_obj=1):
->>>>>>> 4453ddab
+def check_train_batch_size(model, imgsz=640, ch=3, amp=True, batch=-1, max_num_obj=1):
     """
     Compute optimal YOLO training batch size using the autobatch() function.
 
@@ -35,19 +31,12 @@
         Otherwise, a default fraction of 0.6 is used.
     """
     with autocast(enabled=amp):
-<<<<<<< HEAD
-        return autobatch(deepcopy(model).train(), imgsz, ch=ch, fraction=batch if 0.0 < batch < 1.0 else 0.6)
-
-
-def autobatch(model, imgsz=640, ch=3, fraction=0.60, batch_size=DEFAULT_CFG.batch):
-=======
         return autobatch(
-            deepcopy(model).train(), imgsz, fraction=batch if 0.0 < batch < 1.0 else 0.6, max_num_obj=max_num_obj
+            deepcopy(model).train(), imgsz, ch=ch,fraction=batch if 0.0 < batch < 1.0 else 0.6, max_num_obj=max_num_obj
         )
 
 
-def autobatch(model, imgsz=640, fraction=0.60, batch_size=DEFAULT_CFG.batch, max_num_obj=1):
->>>>>>> 4453ddab
+def autobatch(model, imgsz=640, ch=3,fraction=0.60, batch_size=DEFAULT_CFG.batch, max_num_obj=1):
     """
     Automatically estimate the best YOLO batch size to use a fraction of the available CUDA memory.
 
@@ -86,13 +75,8 @@
     # Profile batch sizes
     batch_sizes = [1, 2, 4, 8, 16] if t < 16 else [1, 2, 4, 8, 16, 32, 64]
     try:
-<<<<<<< HEAD
         img = [torch.empty(b, ch, imgsz, imgsz) for b in batch_sizes]
-        results = profile(img, model, n=3, device=device)
-=======
-        img = [torch.empty(b, 3, imgsz, imgsz) for b in batch_sizes]
         results = profile(img, model, n=1, device=device, max_num_obj=max_num_obj)
->>>>>>> 4453ddab
 
         # Fit a solution
         y = [x[2] for x in results if x]  # memory [2]
