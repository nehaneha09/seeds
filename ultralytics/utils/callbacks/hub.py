# Ultralytics YOLO 🚀, AGPL-3.0 license

import json
from time import time

from hub_sdk.config import HUB_WEB_ROOT

from ultralytics.hub.utils import PREFIX, events
from ultralytics.utils import LOGGER, SETTINGS


def on_pretrain_routine_end(trainer):
    """Logs info before starting timer for upload rate limit."""
    session = getattr(trainer, "hub_session", None)
    if session:
        # Start timer for upload rate limit
<<<<<<< HEAD
        LOGGER.info(f"{PREFIX}View model at {HUB_WEB_ROOT}/models/{session.model_id} 🚀")
        session.timers = {"metrics": time(), "ckpt": time()}  # start timer on session.rate_limit
=======
        session.timers = {
            'metrics': time(),
            'ckpt': time(), }  # start timer on session.rate_limit
>>>>>>> b54055a2


def on_fit_epoch_end(trainer):
    """Uploads training progress metrics at the end of each epoch."""
    session = getattr(trainer, "hub_session", None)
    if session:
        # Upload metrics after val end
<<<<<<< HEAD
        all_plots = {**trainer.label_loss_items(trainer.tloss, prefix="train"), **trainer.metrics}
=======
        all_plots = {
            **trainer.label_loss_items(trainer.tloss, prefix='train'),
            **trainer.metrics, }
>>>>>>> b54055a2
        if trainer.epoch == 0:
            from ultralytics.utils.torch_utils import model_info_for_loggers

            all_plots = {**all_plots, **model_info_for_loggers(trainer)}

        session.metrics_queue[trainer.epoch] = json.dumps(all_plots)
        if time() - session.timers["metrics"] > session.rate_limits["metrics"]:
            session.upload_metrics()
            session.timers["metrics"] = time()  # reset timer
            session.metrics_queue = {}  # reset queue


def on_model_save(trainer):
    """Saves checkpoints to Ultralytics HUB with rate limiting."""
    session = getattr(trainer, "hub_session", None)
    if session:
        # Upload checkpoints with rate limiting
        is_best = trainer.best_fitness == trainer.fitness
<<<<<<< HEAD
        if time() - session.timers["ckpt"] > session.rate_limits["ckpt"]:
            LOGGER.info(f"{PREFIX}Uploading checkpoint {HUB_WEB_ROOT}/models/{session.model_id}")
=======
        if time() - session.timers['ckpt'] > session.rate_limits['ckpt']:
            LOGGER.info(f'{PREFIX}Uploading checkpoint {HUB_WEB_ROOT}/models/{session.model_file}')
>>>>>>> b54055a2
            session.upload_model(trainer.epoch, trainer.last, is_best)
            session.timers["ckpt"] = time()  # reset timer


def on_train_end(trainer):
    """Upload final model and metrics to Ultralytics HUB at the end of training."""
    session = getattr(trainer, "hub_session", None)
    if session:
        # Upload final model and metrics with exponential standoff
<<<<<<< HEAD
        LOGGER.info(f"{PREFIX}Syncing final model...")
        session.upload_model(trainer.epoch, trainer.best, map=trainer.metrics.get("metrics/mAP50-95(B)", 0), final=True)
        session.alive = False  # stop heartbeats
        LOGGER.info(f"{PREFIX}Done ✅\n" f"{PREFIX}View model at {HUB_WEB_ROOT}/models/{session.model_id} 🚀")
=======
        LOGGER.info(f'{PREFIX}Syncing final model...')
        session.upload_model(
            trainer.epoch,
            trainer.best,
            map=trainer.metrics.get('metrics/mAP50-95(B)', 0),
            final=True,
        )
        session.alive = False  # stop heartbeats
        LOGGER.info(f'{PREFIX}Done ✅\n'
                    f'{PREFIX}View model at {session.model_url} 🚀')
>>>>>>> b54055a2


def on_train_start(trainer):
    """Run events on train start."""
    events(trainer.args)


def on_val_start(validator):
    """Runs events on validation start."""
    events(validator.args)


def on_predict_start(predictor):
    """Run events on predict start."""
    events(predictor.args)


def on_export_start(exporter):
    """Run events on export start."""
    events(exporter.args)


<<<<<<< HEAD
callbacks = (
    {
        "on_pretrain_routine_end": on_pretrain_routine_end,
        "on_fit_epoch_end": on_fit_epoch_end,
        "on_model_save": on_model_save,
        "on_train_end": on_train_end,
        "on_train_start": on_train_start,
        "on_val_start": on_val_start,
        "on_predict_start": on_predict_start,
        "on_export_start": on_export_start,
    }
    if SETTINGS["hub"] is True
    else {}
)  # verify enabled
=======
callbacks = ({
    'on_pretrain_routine_end': on_pretrain_routine_end,
    'on_fit_epoch_end': on_fit_epoch_end,
    'on_model_save': on_model_save,
    'on_train_end': on_train_end,
    'on_train_start': on_train_start,
    'on_val_start': on_val_start,
    'on_predict_start': on_predict_start,
    'on_export_start': on_export_start, } if SETTINGS['hub'] is True else {})  # verify enabled
>>>>>>> b54055a2
<|MERGE_RESOLUTION|>--- conflicted
+++ resolved
@@ -14,14 +14,9 @@
     session = getattr(trainer, "hub_session", None)
     if session:
         # Start timer for upload rate limit
-<<<<<<< HEAD
-        LOGGER.info(f"{PREFIX}View model at {HUB_WEB_ROOT}/models/{session.model_id} 🚀")
-        session.timers = {"metrics": time(), "ckpt": time()}  # start timer on session.rate_limit
-=======
         session.timers = {
             'metrics': time(),
             'ckpt': time(), }  # start timer on session.rate_limit
->>>>>>> b54055a2
 
 
 def on_fit_epoch_end(trainer):
@@ -29,13 +24,9 @@
     session = getattr(trainer, "hub_session", None)
     if session:
         # Upload metrics after val end
-<<<<<<< HEAD
-        all_plots = {**trainer.label_loss_items(trainer.tloss, prefix="train"), **trainer.metrics}
-=======
         all_plots = {
             **trainer.label_loss_items(trainer.tloss, prefix='train'),
             **trainer.metrics, }
->>>>>>> b54055a2
         if trainer.epoch == 0:
             from ultralytics.utils.torch_utils import model_info_for_loggers
 
@@ -54,13 +45,8 @@
     if session:
         # Upload checkpoints with rate limiting
         is_best = trainer.best_fitness == trainer.fitness
-<<<<<<< HEAD
-        if time() - session.timers["ckpt"] > session.rate_limits["ckpt"]:
-            LOGGER.info(f"{PREFIX}Uploading checkpoint {HUB_WEB_ROOT}/models/{session.model_id}")
-=======
         if time() - session.timers['ckpt'] > session.rate_limits['ckpt']:
             LOGGER.info(f'{PREFIX}Uploading checkpoint {HUB_WEB_ROOT}/models/{session.model_file}')
->>>>>>> b54055a2
             session.upload_model(trainer.epoch, trainer.last, is_best)
             session.timers["ckpt"] = time()  # reset timer
 
@@ -70,12 +56,6 @@
     session = getattr(trainer, "hub_session", None)
     if session:
         # Upload final model and metrics with exponential standoff
-<<<<<<< HEAD
-        LOGGER.info(f"{PREFIX}Syncing final model...")
-        session.upload_model(trainer.epoch, trainer.best, map=trainer.metrics.get("metrics/mAP50-95(B)", 0), final=True)
-        session.alive = False  # stop heartbeats
-        LOGGER.info(f"{PREFIX}Done ✅\n" f"{PREFIX}View model at {HUB_WEB_ROOT}/models/{session.model_id} 🚀")
-=======
         LOGGER.info(f'{PREFIX}Syncing final model...')
         session.upload_model(
             trainer.epoch,
@@ -86,7 +66,6 @@
         session.alive = False  # stop heartbeats
         LOGGER.info(f'{PREFIX}Done ✅\n'
                     f'{PREFIX}View model at {session.model_url} 🚀')
->>>>>>> b54055a2
 
 
 def on_train_start(trainer):
@@ -109,22 +88,6 @@
     events(exporter.args)
 
 
-<<<<<<< HEAD
-callbacks = (
-    {
-        "on_pretrain_routine_end": on_pretrain_routine_end,
-        "on_fit_epoch_end": on_fit_epoch_end,
-        "on_model_save": on_model_save,
-        "on_train_end": on_train_end,
-        "on_train_start": on_train_start,
-        "on_val_start": on_val_start,
-        "on_predict_start": on_predict_start,
-        "on_export_start": on_export_start,
-    }
-    if SETTINGS["hub"] is True
-    else {}
-)  # verify enabled
-=======
 callbacks = ({
     'on_pretrain_routine_end': on_pretrain_routine_end,
     'on_fit_epoch_end': on_fit_epoch_end,
@@ -133,5 +96,4 @@
     'on_train_start': on_train_start,
     'on_val_start': on_val_start,
     'on_predict_start': on_predict_start,
-    'on_export_start': on_export_start, } if SETTINGS['hub'] is True else {})  # verify enabled
->>>>>>> b54055a2
+    'on_export_start': on_export_start, } if SETTINGS['hub'] is True else {})  # verify enabled