--- conflicted
+++ resolved
@@ -3,39 +3,14 @@
 import json
 from time import time
 
-<<<<<<< HEAD
-from ultralytics.hub.utils import HUB_WEB_ROOT, PREFIX, events
-=======
 from ultralytics.hub import HUB_WEB_ROOT, PREFIX, HUBTrainingSession, events
->>>>>>> c636fe0f
 from ultralytics.utils import LOGGER, RANK, SETTINGS
 
 
 def on_pretrain_routine_start(trainer):
-<<<<<<< HEAD
-    """Setup session for HUB Training."""
-    if RANK not in {-1, 0}:
-        return
-    if SETTINGS["hub"] is False or trainer.hub_session is not None:
-        return
-
-    # Create a model in HUB
-    with contextlib.suppress(PermissionError, ModuleNotFoundError):
-        # Ignore PermissionError and ModuleNotFoundError which indicates hub-sdk not installed
-        from ultralytics.hub.session import HUBTrainingSession
-
-        session = HUBTrainingSession(trainer.hub_model_url or trainer.args.model)
-        trainer.hub_session = session if session.client.authenticated else None
-        if trainer.hub_session and trainer.hub_model_url == "":
-            trainer.hub_session.create_model(trainer.args)
-            # Check model was created
-            if not getattr(trainer.hub_session.model, "id", None):
-                trainer.hub_session = None
-=======
     """Create a remote Ultralytics HUB session to log local model training."""
     if RANK in {-1, 0} and SETTINGS["hub"] is True and not getattr(trainer, "hub_session", None):
         trainer.hub_session = HUBTrainingSession.create_session(trainer.args.model, trainer.args)
->>>>>>> c636fe0f
 
 
 def on_pretrain_routine_end(trainer):
