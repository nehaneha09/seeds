--- conflicted
+++ resolved
@@ -154,13 +154,9 @@
         h = model.args  # hyperparameters
         pos_weight = None if h.cls_weights is None else h.cls_weights.to(device)
         m = model.model[-1]  # Detect() module
-<<<<<<< HEAD
         self.class_loss = nn.BCEWithLogitsLoss(reduction="none", pos_weight=pos_weight)
         if h.use_dod_fl:
             self.class_loss = FocalLoss(pos_weight=pos_weight)
-=======
-        self.bce = nn.BCEWithLogitsLoss(reduction="none", pos_weight=pos_weight)
->>>>>>> f0426f3d
         self.hyp = h
         self.stride = m.stride  # model strides
         self.nc = m.nc  # number of classes
