# Ultralytics YOLO 🚀, AGPL-3.0 license

import contextlib
import math
import warnings
from pathlib import Path

import cv2
import matplotlib.pyplot as plt
import numpy as np
import torch
from PIL import Image, ImageDraw, ImageFont
from PIL import __version__ as pil_version

from ultralytics.utils import LOGGER, TryExcept, ops, plt_settings, threaded
from .checks import check_font, check_version, is_ascii
from .files import increment_path


class Colors:
    """
    Ultralytics default color palette https://ultralytics.com/.

    This class provides methods to work with the Ultralytics color palette, including converting hex color codes to
    RGB values.

    Attributes:
        palette (list of tuple): List of RGB color values.
        n (int): The number of colors in the palette.
        pose_palette (np.array): A specific color palette array with dtype np.uint8.
    """

    def __init__(self):
        """Initialize colors as hex = matplotlib.colors.TABLEAU_COLORS.values()."""
        hexs = (
            "FF3838",
            "FF9D97",
            "FF701F",
            "FFB21D",
            "CFD231",
            "48F90A",
            "92CC17",
            "3DDB86",
            "1A9334",
            "00D4BB",
            "2C99A8",
            "00C2FF",
            "344593",
            "6473FF",
            "0018EC",
            "8438FF",
            "520085",
            "CB38FF",
            "FF95C8",
            "FF37C7",
        )
        self.palette = [self.hex2rgb(f"#{c}") for c in hexs]
        self.n = len(self.palette)
        self.pose_palette = np.array(
            [
                [255, 128, 0],
                [255, 153, 51],
                [255, 178, 102],
                [230, 230, 0],
                [255, 153, 255],
                [153, 204, 255],
                [255, 102, 255],
                [255, 51, 255],
                [102, 178, 255],
                [51, 153, 255],
                [255, 153, 153],
                [255, 102, 102],
                [255, 51, 51],
                [153, 255, 153],
                [102, 255, 102],
                [51, 255, 51],
                [0, 255, 0],
                [0, 0, 255],
                [255, 0, 0],
                [255, 255, 255],
            ],
            dtype=np.uint8,
        )

    def __call__(self, i, bgr=False):
        """Converts hex color codes to RGB values."""
        c = self.palette[int(i) % self.n]
        return (c[2], c[1], c[0]) if bgr else c

    @staticmethod
    def hex2rgb(h):
        """Converts hex color codes to RGB values (i.e. default PIL order)."""
        return tuple(int(h[1 + i : 1 + i + 2], 16) for i in (0, 2, 4))


colors = Colors()  # create instance for 'from utils.plots import colors'


class Annotator:
    """
    Ultralytics Annotator for train/val mosaics and JPGs and predictions annotations.

    Attributes:
        im (Image.Image or numpy array): The image to annotate.
        pil (bool): Whether to use PIL or cv2 for drawing annotations.
        font (ImageFont.truetype or ImageFont.load_default): Font used for text annotations.
        lw (float): Line width for drawing.
        skeleton (List[List[int]]): Skeleton structure for keypoints.
        limb_color (List[int]): Color palette for limbs.
        kpt_color (List[int]): Color palette for keypoints.
    """

    def __init__(self, im, line_width=None, font_size=None, font="Arial.ttf", pil=False, example="abc"):
        """Initialize the Annotator class with image and line width along with color palette for keypoints and limbs."""
        assert im.data.contiguous, "Image not contiguous. Apply np.ascontiguousarray(im) to Annotator() input images."
        non_ascii = not is_ascii(example)  # non-latin labels, i.e. asian, arabic, cyrillic
        self.pil = pil or non_ascii
        self.lw = line_width or max(round(sum(im.shape) / 2 * 0.003), 2)  # line width
        if self.pil:  # use PIL
            self.im = im if isinstance(im, Image.Image) else Image.fromarray(im)
            self.draw = ImageDraw.Draw(self.im)
            try:
                font = check_font("Arial.Unicode.ttf" if non_ascii else font)
                size = font_size or max(round(sum(self.im.size) / 2 * 0.035), 12)
                self.font = ImageFont.truetype(str(font), size)
            except Exception:
                self.font = ImageFont.load_default()
            # Deprecation fix for w, h = getsize(string) -> _, _, w, h = getbox(string)
            if check_version(pil_version, "9.2.0"):
                self.font.getsize = lambda x: self.font.getbbox(x)[2:4]  # text width, height
        else:  # use cv2
            self.im = im if im.flags.writeable else im.copy()
            self.tf = max(self.lw - 1, 1)  # font thickness
            self.sf = self.lw / 3  # font scale
        # Pose
        self.skeleton = [
            [16, 14],
            [14, 12],
            [17, 15],
            [15, 13],
            [12, 13],
            [6, 12],
            [7, 13],
            [6, 7],
            [6, 8],
            [7, 9],
            [8, 10],
            [9, 11],
            [2, 3],
            [1, 2],
            [1, 3],
            [2, 4],
            [3, 5],
            [4, 6],
            [5, 7],
        ]

        self.limb_color = colors.pose_palette[[9, 9, 9, 9, 7, 7, 7, 0, 0, 0, 0, 0, 16, 16, 16, 16, 16, 16, 16]]
        self.kpt_color = colors.pose_palette[[16, 16, 16, 16, 16, 0, 0, 0, 0, 0, 0, 9, 9, 9, 9, 9, 9]]

    def box_label(self, box, label="", color=(128, 128, 128), txt_color=(255, 255, 255), rotated=False):
        """Add one xyxy box to image with label."""
        if isinstance(box, torch.Tensor):
            box = box.tolist()
        if self.pil or not is_ascii(label):
            if rotated:
                p1 = box[0]
                # NOTE: PIL-version polygon needs tuple type.
                self.draw.polygon([tuple(b) for b in box], width=self.lw, outline=color)
            else:
                p1 = (box[0], box[1])
                self.draw.rectangle(box, width=self.lw, outline=color)  # box
            if label:
                w, h = self.font.getsize(label)  # text width, height
                outside = p1[1] - h >= 0  # label fits outside box
                self.draw.rectangle(
                    (p1[0], p1[1] - h if outside else p1[1], p1[0] + w + 1, p1[1] + 1 if outside else p1[1] + h + 1),
                    fill=color,
                )
                # self.draw.text((box[0], box[1]), label, fill=txt_color, font=self.font, anchor='ls')  # for PIL>8.0
                self.draw.text((p1[0], p1[1] - h if outside else p1[1]), label, fill=txt_color, font=self.font)
        else:  # cv2
            if rotated:
                p1 = [int(b) for b in box[0]]
                # NOTE: cv2-version polylines needs np.asarray type.
                cv2.polylines(self.im, [np.asarray(box, dtype=int)], True, color, self.lw)
            else:
                p1, p2 = (int(box[0]), int(box[1])), (int(box[2]), int(box[3]))
                cv2.rectangle(self.im, p1, p2, color, thickness=self.lw, lineType=cv2.LINE_AA)
            if label:
                w, h = cv2.getTextSize(label, 0, fontScale=self.sf, thickness=self.tf)[0]  # text width, height
                outside = p1[1] - h >= 3
                p2 = p1[0] + w, p1[1] - h - 3 if outside else p1[1] + h + 3
                cv2.rectangle(self.im, p1, p2, color, -1, cv2.LINE_AA)  # filled
                cv2.putText(
                    self.im,
                    label,
                    (p1[0], p1[1] - 2 if outside else p1[1] + h + 2),
                    0,
                    self.sf,
                    txt_color,
                    thickness=self.tf,
                    lineType=cv2.LINE_AA,
                )

    def masks(self, masks, colors, im_gpu, alpha=0.5, retina_masks=False):
        """
        Plot masks on image.

        Args:
            masks (tensor): Predicted masks on cuda, shape: [n, h, w]
            colors (List[List[Int]]): Colors for predicted masks, [[r, g, b] * n]
            im_gpu (tensor): Image is in cuda, shape: [3, h, w], range: [0, 1]
            alpha (float): Mask transparency: 0.0 fully transparent, 1.0 opaque
            retina_masks (bool): Whether to use high resolution masks or not. Defaults to False.
        """
        if self.pil:
            # Convert to numpy first
            self.im = np.asarray(self.im).copy()
        if len(masks) == 0:
            self.im[:] = im_gpu.permute(1, 2, 0).contiguous().cpu().numpy() * 255
        if im_gpu.device != masks.device:
            im_gpu = im_gpu.to(masks.device)
        colors = torch.tensor(colors, device=masks.device, dtype=torch.float32) / 255.0  # shape(n,3)
        colors = colors[:, None, None]  # shape(n,1,1,3)
        masks = masks.unsqueeze(3)  # shape(n,h,w,1)
        masks_color = masks * (colors * alpha)  # shape(n,h,w,3)

        inv_alpha_masks = (1 - masks * alpha).cumprod(0)  # shape(n,h,w,1)
        mcs = masks_color.max(dim=0).values  # shape(n,h,w,3)

        im_gpu = im_gpu.flip(dims=[0])  # flip channel
        im_gpu = im_gpu.permute(1, 2, 0).contiguous()  # shape(h,w,3)
        im_gpu = im_gpu * inv_alpha_masks[-1] + mcs
        im_mask = im_gpu * 255
        im_mask_np = im_mask.byte().cpu().numpy()
        self.im[:] = im_mask_np if retina_masks else ops.scale_image(im_mask_np, self.im.shape)
        if self.pil:
            # Convert im back to PIL and update draw
            self.fromarray(self.im)

    def kpts(self, kpts, shape=(640, 640), radius=5, kpt_line=True):
        """
        Plot keypoints on the image.

        Args:
            kpts (tensor): Predicted keypoints with shape [17, 3]. Each keypoint has (x, y, confidence).
            shape (tuple): Image shape as a tuple (h, w), where h is the height and w is the width.
            radius (int, optional): Radius of the drawn keypoints. Default is 5.
            kpt_line (bool, optional): If True, the function will draw lines connecting keypoints
                                       for human pose. Default is True.

        Note:
            `kpt_line=True` currently only supports human pose plotting.
        """
        if self.pil:
            # Convert to numpy first
            self.im = np.asarray(self.im).copy()
        nkpt, ndim = kpts.shape
        is_pose = nkpt == 17 and ndim in {2, 3}
        kpt_line &= is_pose  # `kpt_line=True` for now only supports human pose plotting
        for i, k in enumerate(kpts):
            color_k = [int(x) for x in self.kpt_color[i]] if is_pose else colors(i)
            x_coord, y_coord = k[0], k[1]
            if x_coord % shape[1] != 0 and y_coord % shape[0] != 0:
                if len(k) == 3:
                    conf = k[2]
                    if conf < 0.5:
                        continue
                cv2.circle(self.im, (int(x_coord), int(y_coord)), radius, color_k, -1, lineType=cv2.LINE_AA)

        if kpt_line:
            ndim = kpts.shape[-1]
            for i, sk in enumerate(self.skeleton):
                pos1 = (int(kpts[(sk[0] - 1), 0]), int(kpts[(sk[0] - 1), 1]))
                pos2 = (int(kpts[(sk[1] - 1), 0]), int(kpts[(sk[1] - 1), 1]))
                if ndim == 3:
                    conf1 = kpts[(sk[0] - 1), 2]
                    conf2 = kpts[(sk[1] - 1), 2]
                    if conf1 < 0.5 or conf2 < 0.5:
                        continue
                if pos1[0] % shape[1] == 0 or pos1[1] % shape[0] == 0 or pos1[0] < 0 or pos1[1] < 0:
                    continue
                if pos2[0] % shape[1] == 0 or pos2[1] % shape[0] == 0 or pos2[0] < 0 or pos2[1] < 0:
                    continue
                cv2.line(self.im, pos1, pos2, [int(x) for x in self.limb_color[i]], thickness=2, lineType=cv2.LINE_AA)
        if self.pil:
            # Convert im back to PIL and update draw
            self.fromarray(self.im)

    def rectangle(self, xy, fill=None, outline=None, width=1):
        """Add rectangle to image (PIL-only)."""
        self.draw.rectangle(xy, fill, outline, width)

    def text(self, xy, text, txt_color=(255, 255, 255), anchor="top", box_style=False):
        """Adds text to an image using PIL or cv2."""
        if anchor == "bottom":  # start y from font bottom
            w, h = self.font.getsize(text)  # text width, height
            xy[1] += 1 - h
        if self.pil:
            if box_style:
                w, h = self.font.getsize(text)
                self.draw.rectangle((xy[0], xy[1], xy[0] + w + 1, xy[1] + h + 1), fill=txt_color)
                # Using `txt_color` for background and draw fg with white color
                txt_color = (255, 255, 255)
            if "\n" in text:
                lines = text.split("\n")
                _, h = self.font.getsize(text)
                for line in lines:
                    self.draw.text(xy, line, fill=txt_color, font=self.font)
                    xy[1] += h
            else:
                self.draw.text(xy, text, fill=txt_color, font=self.font)
        else:
            if box_style:
                w, h = cv2.getTextSize(text, 0, fontScale=self.sf, thickness=self.tf)[0]  # text width, height
                outside = xy[1] - h >= 3
                p2 = xy[0] + w, xy[1] - h - 3 if outside else xy[1] + h + 3
                cv2.rectangle(self.im, xy, p2, txt_color, -1, cv2.LINE_AA)  # filled
                # Using `txt_color` for background and draw fg with white color
                txt_color = (255, 255, 255)
            cv2.putText(self.im, text, xy, 0, self.sf, txt_color, thickness=self.tf, lineType=cv2.LINE_AA)

    def fromarray(self, im):
        """Update self.im from a numpy array."""
        self.im = im if isinstance(im, Image.Image) else Image.fromarray(im)
        self.draw = ImageDraw.Draw(self.im)

    def result(self):
        """Return annotated image as array."""
        return np.asarray(self.im)

<<<<<<< HEAD
=======
    def show(self, title=None):
        """Show the annotated image."""
        (self.im if isinstance(self.im, Image.Image) else Image.fromarray(self.im[..., ::-1])).show(title)

    def save(self, filename="image.jpg"):
        """Save the annotated image to 'filename'."""
        (self.im if isinstance(self.im, Image.Image) else Image.fromarray(self.im[..., ::-1])).save(filename)

>>>>>>> 78f7e475
    def draw_region(self, reg_pts=None, color=(0, 255, 0), thickness=5):
        """
        Draw region line.

        Args:
            reg_pts (list): Region Points (for line 2 points, for region 4 points)
            color (tuple): Region Color value
            thickness (int): Region area thickness value
        """
        cv2.polylines(self.im, [np.array(reg_pts, dtype=np.int32)], isClosed=True, color=color, thickness=thickness)

    def draw_centroid_and_tracks(self, track, color=(255, 0, 255), track_thickness=2):
        """
        Draw centroid point and track trails.

        Args:
            track (list): object tracking points for trails display
            color (tuple): tracks line color
            track_thickness (int): track line thickness value
        """
        points = np.hstack(track).astype(np.int32).reshape((-1, 1, 2))
        cv2.polylines(self.im, [points], isClosed=False, color=color, thickness=track_thickness)
        cv2.circle(self.im, (int(track[-1][0]), int(track[-1][1])), track_thickness * 2, color, -1)

    def count_labels(self, counts=0, count_txt_size=2, color=(255, 255, 255), txt_color=(0, 0, 0)):
        """
        Plot counts for object counter.

        Args:
            counts (int): objects counts value
            count_txt_size (int): text size for counts display
            color (tuple): background color of counts display
            txt_color (tuple): text color of counts display
        """
        self.tf = count_txt_size
        tl = self.tf or round(0.002 * (self.im.shape[0] + self.im.shape[1]) / 2) + 1
        tf = max(tl - 1, 1)

        # Get text size for in_count and out_count
        t_size_in = cv2.getTextSize(str(counts), 0, fontScale=tl / 2, thickness=tf)[0]

        # Calculate positions for counts label
        text_width = t_size_in[0]
        text_x = (self.im.shape[1] - text_width) // 2  # Center x-coordinate
        text_y = t_size_in[1]

        # Create a rounded rectangle for in_count
        cv2.rectangle(
            self.im, (text_x - 5, text_y - 5), (text_x + text_width + 7, text_y + t_size_in[1] + 7), color, -1
        )
        cv2.putText(
            self.im, str(counts), (text_x, text_y + t_size_in[1]), 0, tl / 2, txt_color, self.tf, lineType=cv2.LINE_AA
        )

    @staticmethod
    def estimate_pose_angle(a, b, c):
        """
        Calculate the pose angle for object.

        Args:
            a (float) : The value of pose point a
            b (float): The value of pose point b
            c (float): The value o pose point c

        Returns:
            angle (degree): Degree value of angle between three points
        """
        a, b, c = np.array(a), np.array(b), np.array(c)
        radians = np.arctan2(c[1] - b[1], c[0] - b[0]) - np.arctan2(a[1] - b[1], a[0] - b[0])
        angle = np.abs(radians * 180.0 / np.pi)
        if angle > 180.0:
            angle = 360 - angle
        return angle

    def draw_specific_points(self, keypoints, indices=[2, 5, 7], shape=(640, 640), radius=2):
        """
        Draw specific keypoints for gym steps counting.

        Args:
            keypoints (list): list of keypoints data to be plotted
            indices (list): keypoints ids list to be plotted
            shape (tuple): imgsz for model inference
            radius (int): Keypoint radius value
        """
        nkpts, ndim = keypoints.shape
        nkpts == 17 and ndim == 3
        for i, k in enumerate(keypoints):
            if i in indices:
                x_coord, y_coord = k[0], k[1]
                if x_coord % shape[1] != 0 and y_coord % shape[0] != 0:
                    if len(k) == 3:
                        conf = k[2]
                        if conf < 0.5:
                            continue
                    cv2.circle(self.im, (int(x_coord), int(y_coord)), radius, (0, 255, 0), -1, lineType=cv2.LINE_AA)
        return self.im

    def plot_angle_and_count_and_stage(self, angle_text, count_text, stage_text, center_kpt, line_thickness=2):
        """
        Plot the pose angle, count value and step stage.

        Args:
            angle_text (str): angle value for workout monitoring
            count_text (str): counts value for workout monitoring
            stage_text (str): stage decision for workout monitoring
            center_kpt (int): centroid pose index for workout monitoring
            line_thickness (int): thickness for text display
        """
        angle_text, count_text, stage_text = (f" {angle_text:.2f}", f"Steps : {count_text}", f" {stage_text}")
        font_scale = 0.6 + (line_thickness / 10.0)

        # Draw angle
        (angle_text_width, angle_text_height), _ = cv2.getTextSize(angle_text, 0, font_scale, line_thickness)
        angle_text_position = (int(center_kpt[0]), int(center_kpt[1]))
        angle_background_position = (angle_text_position[0], angle_text_position[1] - angle_text_height - 5)
        angle_background_size = (angle_text_width + 2 * 5, angle_text_height + 2 * 5 + (line_thickness * 2))
        cv2.rectangle(
            self.im,
            angle_background_position,
            (
                angle_background_position[0] + angle_background_size[0],
                angle_background_position[1] + angle_background_size[1],
            ),
            (255, 255, 255),
            -1,
        )
        cv2.putText(self.im, angle_text, angle_text_position, 0, font_scale, (0, 0, 0), line_thickness)

        # Draw Counts
        (count_text_width, count_text_height), _ = cv2.getTextSize(count_text, 0, font_scale, line_thickness)
        count_text_position = (angle_text_position[0], angle_text_position[1] + angle_text_height + 20)
        count_background_position = (
            angle_background_position[0],
            angle_background_position[1] + angle_background_size[1] + 5,
        )
        count_background_size = (count_text_width + 10, count_text_height + 10 + (line_thickness * 2))

        cv2.rectangle(
            self.im,
            count_background_position,
            (
                count_background_position[0] + count_background_size[0],
                count_background_position[1] + count_background_size[1],
            ),
            (255, 255, 255),
            -1,
        )
        cv2.putText(self.im, count_text, count_text_position, 0, font_scale, (0, 0, 0), line_thickness)

        # Draw Stage
        (stage_text_width, stage_text_height), _ = cv2.getTextSize(stage_text, 0, font_scale, line_thickness)
        stage_text_position = (int(center_kpt[0]), int(center_kpt[1]) + angle_text_height + count_text_height + 40)
        stage_background_position = (stage_text_position[0], stage_text_position[1] - stage_text_height - 5)
        stage_background_size = (stage_text_width + 10, stage_text_height + 10)

        cv2.rectangle(
            self.im,
            stage_background_position,
            (
                stage_background_position[0] + stage_background_size[0],
                stage_background_position[1] + stage_background_size[1],
            ),
            (255, 255, 255),
            -1,
        )
        cv2.putText(self.im, stage_text, stage_text_position, 0, font_scale, (0, 0, 0), line_thickness)

    def seg_bbox(self, mask, mask_color=(255, 0, 255), det_label=None, track_label=None):
        """
        Function for drawing segmented object in bounding box shape.

        Args:
            mask (list): masks data list for instance segmentation area plotting
            mask_color (tuple): mask foreground color
            det_label (str): Detection label text
            track_label (str): Tracking label text
        """
        cv2.polylines(self.im, [np.int32([mask])], isClosed=True, color=mask_color, thickness=2)

        label = f"Track ID: {track_label}" if track_label else det_label
        text_size, _ = cv2.getTextSize(label, 0, 0.7, 1)

        cv2.rectangle(
            self.im,
            (int(mask[0][0]) - text_size[0] // 2 - 10, int(mask[0][1]) - text_size[1] - 10),
            (int(mask[0][0]) + text_size[0] // 2 + 5, int(mask[0][1] + 5)),
            mask_color,
            -1,
        )

        cv2.putText(
            self.im, label, (int(mask[0][0]) - text_size[0] // 2, int(mask[0][1]) - 5), 0, 0.7, (255, 255, 255), 2
        )

    def plot_distance_and_line(self, distance_m, distance_mm, centroids, line_color, centroid_color):
        """
        Plot the distance and line on frame.

        Args:
            distance_m (float): Distance between two bbox centroids in meters.
            distance_mm (float): Distance between two bbox centroids in millimeters.
            centroids (list): Bounding box centroids data.
            line_color (RGB): Distance line color.
            centroid_color (RGB): Bounding box centroid color.
        """
        (text_width_m, text_height_m), _ = cv2.getTextSize(
            f"Distance M: {distance_m:.2f}m", cv2.FONT_HERSHEY_SIMPLEX, 0.8, 2
        )
        cv2.rectangle(self.im, (15, 25), (15 + text_width_m + 10, 25 + text_height_m + 20), (255, 255, 255), -1)
        cv2.putText(
            self.im,
            f"Distance M: {distance_m:.2f}m",
            (20, 50),
            cv2.FONT_HERSHEY_SIMPLEX,
            0.8,
            (0, 0, 0),
            2,
            cv2.LINE_AA,
        )

        (text_width_mm, text_height_mm), _ = cv2.getTextSize(
            f"Distance MM: {distance_mm:.2f}mm", cv2.FONT_HERSHEY_SIMPLEX, 0.8, 2
        )
        cv2.rectangle(self.im, (15, 75), (15 + text_width_mm + 10, 75 + text_height_mm + 20), (255, 255, 255), -1)
        cv2.putText(
            self.im,
            f"Distance MM: {distance_mm:.2f}mm",
            (20, 100),
            cv2.FONT_HERSHEY_SIMPLEX,
            0.8,
            (0, 0, 0),
            2,
            cv2.LINE_AA,
        )

        cv2.line(self.im, centroids[0], centroids[1], line_color, 3)
        cv2.circle(self.im, centroids[0], 6, centroid_color, -1)
        cv2.circle(self.im, centroids[1], 6, centroid_color, -1)

    def visioneye(self, box, center_point, color=(235, 219, 11), pin_color=(255, 0, 255), thickness=2, pins_radius=10):
        """
        Function for pinpoint human-vision eye mapping and plotting.

        Args:
            box (list): Bounding box coordinates
            center_point (tuple): center point for vision eye view
            color (tuple): object centroid and line color value
            pin_color (tuple): visioneye point color value
            thickness (int): int value for line thickness
            pins_radius (int): visioneye point radius value
        """
        center_bbox = int((box[0] + box[2]) / 2), int((box[1] + box[3]) / 2)
        cv2.circle(self.im, center_point, pins_radius, pin_color, -1)
        cv2.circle(self.im, center_bbox, pins_radius, color, -1)
        cv2.line(self.im, center_point, center_bbox, color, thickness)


@TryExcept()  # known issue https://github.com/ultralytics/yolov5/issues/5395
@plt_settings()
def plot_labels(boxes, cls, names=(), save_dir=Path(""), on_plot=None):
    """Plot training labels including class histograms and box statistics."""
    import pandas as pd
    import seaborn as sn

    # Filter matplotlib>=3.7.2 warning and Seaborn use_inf and is_categorical FutureWarnings
    warnings.filterwarnings("ignore", category=UserWarning, message="The figure layout has changed to tight")
    warnings.filterwarnings("ignore", category=FutureWarning)

    # Plot dataset labels
    LOGGER.info(f"Plotting labels to {save_dir / 'labels.jpg'}... ")
    nc = int(cls.max() + 1)  # number of classes
    boxes = boxes[:1000000]  # limit to 1M boxes
    x = pd.DataFrame(boxes, columns=["x", "y", "width", "height"])

    # Seaborn correlogram
    sn.pairplot(x, corner=True, diag_kind="auto", kind="hist", diag_kws=dict(bins=50), plot_kws=dict(pmax=0.9))
    plt.savefig(save_dir / "labels_correlogram.jpg", dpi=200)
    plt.close()

    # Matplotlib labels
    ax = plt.subplots(2, 2, figsize=(8, 8), tight_layout=True)[1].ravel()
    y = ax[0].hist(cls, bins=np.linspace(0, nc, nc + 1) - 0.5, rwidth=0.8)
    for i in range(nc):
        y[2].patches[i].set_color([x / 255 for x in colors(i)])
    ax[0].set_ylabel("instances")
    if 0 < len(names) < 30:
        ax[0].set_xticks(range(len(names)))
        ax[0].set_xticklabels(list(names.values()), rotation=90, fontsize=10)
    else:
        ax[0].set_xlabel("classes")
    sn.histplot(x, x="x", y="y", ax=ax[2], bins=50, pmax=0.9)
    sn.histplot(x, x="width", y="height", ax=ax[3], bins=50, pmax=0.9)

    # Rectangles
    boxes[:, 0:2] = 0.5  # center
    boxes = ops.xywh2xyxy(boxes) * 1000
    img = Image.fromarray(np.ones((1000, 1000, 3), dtype=np.uint8) * 255)
    for cls, box in zip(cls[:500], boxes[:500]):
        ImageDraw.Draw(img).rectangle(box, width=1, outline=colors(cls))  # plot
    ax[1].imshow(img)
    ax[1].axis("off")

    for a in [0, 1, 2, 3]:
        for s in ["top", "right", "left", "bottom"]:
            ax[a].spines[s].set_visible(False)

    fname = save_dir / "labels.jpg"
    plt.savefig(fname, dpi=200)
    plt.close()
    if on_plot:
        on_plot(fname)


def save_one_box(xyxy, im, file=Path("im.jpg"), gain=1.02, pad=10, square=False, BGR=False, save=True):
    """
    Save image crop as {file} with crop size multiple {gain} and {pad} pixels. Save and/or return crop.

    This function takes a bounding box and an image, and then saves a cropped portion of the image according
    to the bounding box. Optionally, the crop can be squared, and the function allows for gain and padding
    adjustments to the bounding box.

    Args:
        xyxy (torch.Tensor or list): A tensor or list representing the bounding box in xyxy format.
        im (numpy.ndarray): The input image.
        file (Path, optional): The path where the cropped image will be saved. Defaults to 'im.jpg'.
        gain (float, optional): A multiplicative factor to increase the size of the bounding box. Defaults to 1.02.
        pad (int, optional): The number of pixels to add to the width and height of the bounding box. Defaults to 10.
        square (bool, optional): If True, the bounding box will be transformed into a square. Defaults to False.
        BGR (bool, optional): If True, the image will be saved in BGR format, otherwise in RGB. Defaults to False.
        save (bool, optional): If True, the cropped image will be saved to disk. Defaults to True.

    Returns:
        (numpy.ndarray): The cropped image.

    Example:
        ```python
        from ultralytics.utils.plotting import save_one_box

        xyxy = [50, 50, 150, 150]
        im = cv2.imread('image.jpg')
        cropped_im = save_one_box(xyxy, im, file='cropped.jpg', square=True)
        ```
    """

    if not isinstance(xyxy, torch.Tensor):  # may be list
        xyxy = torch.stack(xyxy)
    b = ops.xyxy2xywh(xyxy.view(-1, 4))  # boxes
    if square:
        b[:, 2:] = b[:, 2:].max(1)[0].unsqueeze(1)  # attempt rectangle to square
    b[:, 2:] = b[:, 2:] * gain + pad  # box wh * gain + pad
    xyxy = ops.xywh2xyxy(b).long()
    xyxy = ops.clip_boxes(xyxy, im.shape)
    crop = im[int(xyxy[0, 1]) : int(xyxy[0, 3]), int(xyxy[0, 0]) : int(xyxy[0, 2]), :: (1 if BGR else -1)]
    if save:
        file.parent.mkdir(parents=True, exist_ok=True)  # make directory
        f = str(increment_path(file).with_suffix(".jpg"))
        # cv2.imwrite(f, crop)  # save BGR, https://github.com/ultralytics/yolov5/issues/7007 chroma subsampling issue
        Image.fromarray(crop[..., ::-1]).save(f, quality=95, subsampling=0)  # save RGB
    return crop


@threaded
def plot_images(
    images,
    batch_idx,
    cls,
    bboxes=np.zeros(0, dtype=np.float32),
    confs=None,
    masks=np.zeros(0, dtype=np.uint8),
    kpts=np.zeros((0, 51), dtype=np.float32),
    paths=None,
    fname="images.jpg",
    names=None,
    on_plot=None,
    max_subplots=16,
    save=True,
):
    """Plot image grid with labels."""
    if isinstance(images, torch.Tensor):
        images = images.cpu().float().numpy()
    if isinstance(cls, torch.Tensor):
        cls = cls.cpu().numpy()
    if isinstance(bboxes, torch.Tensor):
        bboxes = bboxes.cpu().numpy()
    if isinstance(masks, torch.Tensor):
        masks = masks.cpu().numpy().astype(int)
    if isinstance(kpts, torch.Tensor):
        kpts = kpts.cpu().numpy()
    if isinstance(batch_idx, torch.Tensor):
        batch_idx = batch_idx.cpu().numpy()

    max_size = 1920  # max image size
    bs, _, h, w = images.shape  # batch size, _, height, width
    bs = min(bs, max_subplots)  # limit plot images
    ns = np.ceil(bs**0.5)  # number of subplots (square)
    if np.max(images[0]) <= 1:
        images *= 255  # de-normalise (optional)

    # Build Image
    mosaic = np.full((int(ns * h), int(ns * w), 3), 255, dtype=np.uint8)  # init
    for i in range(bs):
        x, y = int(w * (i // ns)), int(h * (i % ns))  # block origin
        mosaic[y : y + h, x : x + w, :] = images[i].transpose(1, 2, 0)

    # Resize (optional)
    scale = max_size / ns / max(h, w)
    if scale < 1:
        h = math.ceil(scale * h)
        w = math.ceil(scale * w)
        mosaic = cv2.resize(mosaic, tuple(int(x * ns) for x in (w, h)))

    # Annotate
    fs = int((h + w) * ns * 0.01)  # font size
    annotator = Annotator(mosaic, line_width=round(fs / 10), font_size=fs, pil=True, example=names)
    for i in range(bs):
        x, y = int(w * (i // ns)), int(h * (i % ns))  # block origin
        annotator.rectangle([x, y, x + w, y + h], None, (255, 255, 255), width=2)  # borders
        if paths:
            annotator.text((x + 5, y + 5), text=Path(paths[i]).name[:40], txt_color=(220, 220, 220))  # filenames
        if len(cls) > 0:
            idx = batch_idx == i
            classes = cls[idx].astype("int")
            labels = confs is None

            if len(bboxes):
                boxes = bboxes[idx]
                conf = confs[idx] if confs is not None else None  # check for confidence presence (label vs pred)
                is_obb = boxes.shape[-1] == 5  # xywhr
                boxes = ops.xywhr2xyxyxyxy(boxes) if is_obb else ops.xywh2xyxy(boxes)
                if len(boxes):
                    if boxes[:, :4].max() <= 1.1:  # if normalized with tolerance 0.1
                        boxes[..., 0::2] *= w  # scale to pixels
                        boxes[..., 1::2] *= h
                    elif scale < 1:  # absolute coords need scale if image scales
                        boxes[..., :4] *= scale
                boxes[..., 0::2] += x
                boxes[..., 1::2] += y
                for j, box in enumerate(boxes.astype(np.int64).tolist()):
                    c = classes[j]
                    color = colors(c)
                    c = names.get(c, c) if names else c
                    if labels or conf[j] > 0.25:  # 0.25 conf thresh
                        label = f"{c}" if labels else f"{c} {conf[j]:.1f}"
                        annotator.box_label(box, label, color=color, rotated=is_obb)

            elif len(classes):
                for c in classes:
                    color = colors(c)
                    c = names.get(c, c) if names else c
                    annotator.text((x, y), f"{c}", txt_color=color, box_style=True)

            # Plot keypoints
            if len(kpts):
                kpts_ = kpts[idx].copy()
                if len(kpts_):
                    if kpts_[..., 0].max() <= 1.01 or kpts_[..., 1].max() <= 1.01:  # if normalized with tolerance .01
                        kpts_[..., 0] *= w  # scale to pixels
                        kpts_[..., 1] *= h
                    elif scale < 1:  # absolute coords need scale if image scales
                        kpts_ *= scale
                kpts_[..., 0] += x
                kpts_[..., 1] += y
                for j in range(len(kpts_)):
                    if labels or conf[j] > 0.25:  # 0.25 conf thresh
                        annotator.kpts(kpts_[j])

            # Plot masks
            if len(masks):
                if idx.shape[0] == masks.shape[0]:  # overlap_masks=False
                    image_masks = masks[idx]
                else:  # overlap_masks=True
                    image_masks = masks[[i]]  # (1, 640, 640)
                    nl = idx.sum()
                    index = np.arange(nl).reshape((nl, 1, 1)) + 1
                    image_masks = np.repeat(image_masks, nl, axis=0)
                    image_masks = np.where(image_masks == index, 1.0, 0.0)

                im = np.asarray(annotator.im).copy()
                for j in range(len(image_masks)):
                    if labels or conf[j] > 0.25:  # 0.25 conf thresh
                        color = colors(classes[j])
                        mh, mw = image_masks[j].shape
                        if mh != h or mw != w:
                            mask = image_masks[j].astype(np.uint8)
                            mask = cv2.resize(mask, (w, h))
                            mask = mask.astype(bool)
                        else:
                            mask = image_masks[j].astype(bool)
                        with contextlib.suppress(Exception):
                            im[y : y + h, x : x + w, :][mask] = (
                                im[y : y + h, x : x + w, :][mask] * 0.4 + np.array(color) * 0.6
                            )
                annotator.fromarray(im)
    if not save:
        return np.asarray(annotator.im)
    annotator.im.save(fname)  # save
    if on_plot:
        on_plot(fname)


@plt_settings()
def plot_results(file="path/to/results.csv", dir="", segment=False, pose=False, classify=False, on_plot=None):
    """
    Plot training results from a results CSV file. The function supports various types of data including segmentation,
    pose estimation, and classification. Plots are saved as 'results.png' in the directory where the CSV is located.

    Args:
        file (str, optional): Path to the CSV file containing the training results. Defaults to 'path/to/results.csv'.
        dir (str, optional): Directory where the CSV file is located if 'file' is not provided. Defaults to ''.
        segment (bool, optional): Flag to indicate if the data is for segmentation. Defaults to False.
        pose (bool, optional): Flag to indicate if the data is for pose estimation. Defaults to False.
        classify (bool, optional): Flag to indicate if the data is for classification. Defaults to False.
        on_plot (callable, optional): Callback function to be executed after plotting. Takes filename as an argument.
            Defaults to None.

    Example:
        ```python
        from ultralytics.utils.plotting import plot_results

        plot_results('path/to/results.csv', segment=True)
        ```
    """
    import pandas as pd
    from scipy.ndimage import gaussian_filter1d

    save_dir = Path(file).parent if file else Path(dir)
    if classify:
        fig, ax = plt.subplots(2, 2, figsize=(6, 6), tight_layout=True)
        index = [1, 4, 2, 3]
    elif segment:
        fig, ax = plt.subplots(2, 8, figsize=(18, 6), tight_layout=True)
        index = [1, 2, 3, 4, 5, 6, 9, 10, 13, 14, 15, 16, 7, 8, 11, 12]
    elif pose:
        fig, ax = plt.subplots(2, 9, figsize=(21, 6), tight_layout=True)
        index = [1, 2, 3, 4, 5, 6, 7, 10, 11, 14, 15, 16, 17, 18, 8, 9, 12, 13]
    else:
        fig, ax = plt.subplots(2, 5, figsize=(12, 6), tight_layout=True)
        index = [1, 2, 3, 4, 5, 8, 9, 10, 6, 7]
    ax = ax.ravel()
    files = list(save_dir.glob("results*.csv"))
    assert len(files), f"No results.csv files found in {save_dir.resolve()}, nothing to plot."
    for f in files:
        try:
            data = pd.read_csv(f)
            s = [x.strip() for x in data.columns]
            x = data.values[:, 0]
            for i, j in enumerate(index):
                y = data.values[:, j].astype("float")
                # y[y == 0] = np.nan  # don't show zero values
                ax[i].plot(x, y, marker=".", label=f.stem, linewidth=2, markersize=8)  # actual results
                ax[i].plot(x, gaussian_filter1d(y, sigma=3), ":", label="smooth", linewidth=2)  # smoothing line
                ax[i].set_title(s[j], fontsize=12)
                # if j in [8, 9, 10]:  # share train and val loss y axes
                #     ax[i].get_shared_y_axes().join(ax[i], ax[i - 5])
        except Exception as e:
            LOGGER.warning(f"WARNING: Plotting error for {f}: {e}")
    ax[1].legend()
    fname = save_dir / "results.png"
    fig.savefig(fname, dpi=200)
    plt.close()
    if on_plot:
        on_plot(fname)


def plt_color_scatter(v, f, bins=20, cmap="viridis", alpha=0.8, edgecolors="none"):
    """
    Plots a scatter plot with points colored based on a 2D histogram.

    Args:
        v (array-like): Values for the x-axis.
        f (array-like): Values for the y-axis.
        bins (int, optional): Number of bins for the histogram. Defaults to 20.
        cmap (str, optional): Colormap for the scatter plot. Defaults to 'viridis'.
        alpha (float, optional): Alpha for the scatter plot. Defaults to 0.8.
        edgecolors (str, optional): Edge colors for the scatter plot. Defaults to 'none'.

    Examples:
        >>> v = np.random.rand(100)
        >>> f = np.random.rand(100)
        >>> plt_color_scatter(v, f)
    """

    # Calculate 2D histogram and corresponding colors
    hist, xedges, yedges = np.histogram2d(v, f, bins=bins)
    colors = [
        hist[
            min(np.digitize(v[i], xedges, right=True) - 1, hist.shape[0] - 1),
            min(np.digitize(f[i], yedges, right=True) - 1, hist.shape[1] - 1),
        ]
        for i in range(len(v))
    ]

    # Scatter plot
    plt.scatter(v, f, c=colors, cmap=cmap, alpha=alpha, edgecolors=edgecolors)


def plot_tune_results(csv_file="tune_results.csv"):
    """
    Plot the evolution results stored in an 'tune_results.csv' file. The function generates a scatter plot for each key
    in the CSV, color-coded based on fitness scores. The best-performing configurations are highlighted on the plots.

    Args:
        csv_file (str, optional): Path to the CSV file containing the tuning results. Defaults to 'tune_results.csv'.

    Examples:
        >>> plot_tune_results('path/to/tune_results.csv')
    """

    import pandas as pd
    from scipy.ndimage import gaussian_filter1d

    # Scatter plots for each hyperparameter
    csv_file = Path(csv_file)
    data = pd.read_csv(csv_file)
    num_metrics_columns = 1
    keys = [x.strip() for x in data.columns][num_metrics_columns:]
    x = data.values
    fitness = x[:, 0]  # fitness
    j = np.argmax(fitness)  # max fitness index
    n = math.ceil(len(keys) ** 0.5)  # columns and rows in plot
    plt.figure(figsize=(10, 10), tight_layout=True)
    for i, k in enumerate(keys):
        v = x[:, i + num_metrics_columns]
        mu = v[j]  # best single result
        plt.subplot(n, n, i + 1)
        plt_color_scatter(v, fitness, cmap="viridis", alpha=0.8, edgecolors="none")
        plt.plot(mu, fitness.max(), "k+", markersize=15)
        plt.title(f"{k} = {mu:.3g}", fontdict={"size": 9})  # limit to 40 characters
        plt.tick_params(axis="both", labelsize=8)  # Set axis label size to 8
        if i % n != 0:
            plt.yticks([])

    file = csv_file.with_name("tune_scatter_plots.png")  # filename
    plt.savefig(file, dpi=200)
    plt.close()
    LOGGER.info(f"Saved {file}")

    # Fitness vs iteration
    x = range(1, len(fitness) + 1)
    plt.figure(figsize=(10, 6), tight_layout=True)
    plt.plot(x, fitness, marker="o", linestyle="none", label="fitness")
    plt.plot(x, gaussian_filter1d(fitness, sigma=3), ":", label="smoothed", linewidth=2)  # smoothing line
    plt.title("Fitness vs Iteration")
    plt.xlabel("Iteration")
    plt.ylabel("Fitness")
    plt.grid(True)
    plt.legend()

    file = csv_file.with_name("tune_fitness.png")  # filename
    plt.savefig(file, dpi=200)
    plt.close()
    LOGGER.info(f"Saved {file}")


def output_to_target(output, max_det=300):
    """Convert model output to target format [batch_id, class_id, x, y, w, h, conf] for plotting."""
    targets = []
    for i, o in enumerate(output):
        box, conf, cls = o[:max_det, :6].cpu().split((4, 1, 1), 1)
        j = torch.full((conf.shape[0], 1), i)
        targets.append(torch.cat((j, cls, ops.xyxy2xywh(box), conf), 1))
    targets = torch.cat(targets, 0).numpy()
    return targets[:, 0], targets[:, 1], targets[:, 2:-1], targets[:, -1]


def output_to_rotated_target(output, max_det=300):
    """Convert model output to target format [batch_id, class_id, x, y, w, h, conf] for plotting."""
    targets = []
    for i, o in enumerate(output):
        box, conf, cls, angle = o[:max_det].cpu().split((4, 1, 1, 1), 1)
        j = torch.full((conf.shape[0], 1), i)
        targets.append(torch.cat((j, cls, box, angle, conf), 1))
    targets = torch.cat(targets, 0).numpy()
    return targets[:, 0], targets[:, 1], targets[:, 2:-1], targets[:, -1]


def feature_visualization(x, module_type, stage, n=32, save_dir=Path("runs/detect/exp")):
    """
    Visualize feature maps of a given model module during inference.

    Args:
        x (torch.Tensor): Features to be visualized.
        module_type (str): Module type.
        stage (int): Module stage within the model.
        n (int, optional): Maximum number of feature maps to plot. Defaults to 32.
        save_dir (Path, optional): Directory to save results. Defaults to Path('runs/detect/exp').
    """
    for m in ["Detect", "Pose", "Segment"]:
        if m in module_type:
            return
    batch, channels, height, width = x.shape  # batch, channels, height, width
    if height > 1 and width > 1:
        f = save_dir / f"stage{stage}_{module_type.split('.')[-1]}_features.png"  # filename

        blocks = torch.chunk(x[0].cpu(), channels, dim=0)  # select batch index 0, block by channels
        n = min(n, channels)  # number of plots
        fig, ax = plt.subplots(math.ceil(n / 8), 8, tight_layout=True)  # 8 rows x n/8 cols
        ax = ax.ravel()
        plt.subplots_adjust(wspace=0.05, hspace=0.05)
        for i in range(n):
            ax[i].imshow(blocks[i].squeeze())  # cmap='gray'
            ax[i].axis("off")

        LOGGER.info(f"Saving {f}... ({n}/{channels})")
        plt.savefig(f, dpi=300, bbox_inches="tight")
        plt.close()
        np.save(str(f.with_suffix(".npy")), x[0].cpu().numpy())  # npy save<|MERGE_RESOLUTION|>--- conflicted
+++ resolved
@@ -330,17 +330,17 @@
         """Return annotated image as array."""
         return np.asarray(self.im)
 
-<<<<<<< HEAD
-=======
+
     def show(self, title=None):
         """Show the annotated image."""
         (self.im if isinstance(self.im, Image.Image) else Image.fromarray(self.im[..., ::-1])).show(title)
 
+
     def save(self, filename="image.jpg"):
         """Save the annotated image to 'filename'."""
         (self.im if isinstance(self.im, Image.Image) else Image.fromarray(self.im[..., ::-1])).save(filename)
 
->>>>>>> 78f7e475
+
     def draw_region(self, reg_pts=None, color=(0, 255, 0), thickness=5):
         """
         Draw region line.
