--- conflicted
+++ resolved
@@ -135,32 +135,21 @@
 
 
 def check_source(source):
-<<<<<<< HEAD
     is_not_queue = True
     if isinstance(source, queue.Queue):
         is_not_queue = False
-    webcam, screenshot, from_img, in_memory = False, False, False, False
+    webcam, screenshot, from_img, in_memory, tensor = False, False, False, False, False
     if isinstance(source, (str, int, Path, queue.Queue)):  # int for local usb camera
         webcam = (not is_not_queue)
         if is_not_queue:
             source = str(source)
             is_file = Path(source).suffix[1:] in (IMG_FORMATS + VID_FORMATS)
             is_url = source.lower().startswith(('https://', 'http://', 'rtsp://', 'rtmp://'))
-            webcam = webcam or (source.isnumeric() or source.endswith('.streams') or (is_url and not is_file))
+            webcam = webcam or source.isnumeric() or source.endswith('.streams') or (is_url and not is_file)
             screenshot = source.lower().startswith('screen')
             if is_url and is_file:
                 source = check_file(source)  # download
-=======
-    webcam, screenshot, from_img, in_memory, tensor = False, False, False, False, False
-    if isinstance(source, (str, int, Path)):  # int for local usb camera
-        source = str(source)
-        is_file = Path(source).suffix[1:] in (IMG_FORMATS + VID_FORMATS)
-        is_url = source.lower().startswith(('https://', 'http://', 'rtsp://', 'rtmp://'))
-        webcam = source.isnumeric() or source.endswith('.streams') or (is_url and not is_file)
-        screenshot = source.lower().startswith('screen')
-        if is_url and is_file:
-            source = check_file(source)  # download
->>>>>>> f0d8e471
+
     elif isinstance(source, tuple(LOADERS)):
         in_memory = True
     elif isinstance(source, (list, tuple)):
