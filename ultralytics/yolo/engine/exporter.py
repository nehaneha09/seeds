--- conflicted
+++ resolved
@@ -385,11 +385,7 @@
         return f, None
 
     @try_export
-<<<<<<< HEAD
     def _export_coreml(self, prefix=colorstr('CoreML:'), mlprogram=False):
-=======
-    def _export_coreml(self, prefix=colorstr('CoreML:')):
->>>>>>> 4e997013
         # YOLOv8 CoreML export
         check_requirements('coremltools>=6.0')
         import coremltools as ct  # noqa
