--- conflicted
+++ resolved
@@ -203,16 +203,11 @@
             if pb or tfjs:  # pb prerequisite to tfjs
                 f[6], _ = self._export_pb(s_model, file)
             if tflite or edgetpu:
-<<<<<<< HEAD
-                f[7], _ = self._export_tflite(s_model, int8=self.args.int8 or edgetpu, data=self.args.data, nms=nms,
-                                              agnostic_nms=self.args.agnostic_nms)
-=======
                 f[7], _ = self._export_tflite(s_model,
                                               int8=self.args.int8 or edgetpu,
-                                              data=data,
+                                              data=self.args.data,
                                               nms=nms,
-                                              agnostic_nms=agnostic_nms)
->>>>>>> ba8e6b89
+                                              agnostic_nms=self.args.agnostic_nms)
                 if edgetpu:
                     f[8], _ = self._export_edgetpu(file)
                 self._add_tflite_metadata(f[8] or f[7], num_outputs=len(s_model.outputs))
